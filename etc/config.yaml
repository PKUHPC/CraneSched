--- conflicted
+++ resolved
@@ -41,7 +41,6 @@
 # whether the craned is running in the background
 CranedForeground: true
 
-<<<<<<< HEAD
 # Container Runtime Options
 CranedContainer:
   Enable: true
@@ -51,9 +50,7 @@
   RuntimeDelete: "/usr/bin/runc  --rootless=true --root=/run/user/%U/ delete --force %u.%j"
   RuntimeRun: "/usr/bin/runc  --rootless=true --root=/run/user/%U/ run -b %b %u.%j"
 
-=======
 # Scheduling settings
->>>>>>> 305b9f19
 PriorityType: priority/multifactor
 
 # Default value is true
