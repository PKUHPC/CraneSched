/**
 * Copyright (c) 2023 Peking University and Peking University
 * Changsha Institute for Computing and Digital Economy
 *
 * CraneSched is licensed under Mulan PSL v2.
 * You can use this software according to the terms and conditions of
 * the Mulan PSL v2.
 * You may obtain a copy of Mulan PSL v2 at:
 *          http://license.coscl.org.cn/MulanPSL2
 * THIS SOFTWARE IS PROVIDED ON AN "AS IS" BASIS,
 * WITHOUT WARRANTIES OF ANY KIND,
 * EITHER EXPRESS OR IMPLIED, INCLUDING BUT NOT LIMITED TO NON-INFRINGEMENT,
 * MERCHANTABILITY OR FIT FOR A PARTICULAR PURPOSE.
 * See the Mulan PSL v2 for more details.
 */

#include "TaskManager.h"

#include <fcntl.h>
#include <google/protobuf/io/zero_copy_stream_impl.h>
#include <google/protobuf/util/delimited_message_util.h>
#include <sys/stat.h>

#include <filesystem>

#include "ResourceAllocators.h"
<<<<<<< HEAD
#include "TaskExecutor.h"
#include "crane/FdFunctions.h"
=======
#include "crane/OS.h"
>>>>>>> 305b9f19
#include "protos/CraneSubprocess.pb.h"

namespace Craned {

TaskManager::TaskManager() {
  // Only called once. Guaranteed by singleton pattern.
  m_instance_ptr_ = this;

  m_ev_base_ = event_base_new();
  if (m_ev_base_ == nullptr) {
    CRANE_ERROR("Could not initialize libevent!");
    std::terminate();
  }
  {  // SIGCHLD
    m_ev_sigchld_ = evsignal_new(m_ev_base_, SIGCHLD, EvSigchldCb_, this);
    if (!m_ev_sigchld_) {
      CRANE_ERROR("Failed to create the SIGCHLD event!");
      std::terminate();
    }

    if (event_add(m_ev_sigchld_, nullptr) < 0) {
      CRANE_ERROR("Could not add the SIGCHLD event to base!");
      std::terminate();
    }
  }
  {  // SIGINT
    m_ev_sigint_ = evsignal_new(m_ev_base_, SIGINT, EvSigintCb_, this);
    if (!m_ev_sigint_) {
      CRANE_ERROR("Failed to create the SIGCHLD event!");
      std::terminate();
    }

    if (event_add(m_ev_sigint_, nullptr) < 0) {
      CRANE_ERROR("Could not add the SIGINT event to base!");
      std::terminate();
    }
  }
  {  // gRPC: SpawnInteractiveTask
    m_ev_grpc_interactive_task_ =
        event_new(m_ev_base_, -1, EV_PERSIST | EV_READ,
                  EvGrpcSpawnInteractiveTaskCb_, this);
    if (!m_ev_grpc_interactive_task_) {
      CRANE_ERROR("Failed to create the grpc event!");
      std::terminate();
    }

    if (event_add(m_ev_grpc_interactive_task_, nullptr) < 0) {
      CRANE_ERROR("Could not add the grpc event to base!");
      std::terminate();
    }
  }
  {  // gRPC: QueryTaskIdFromPid
    m_ev_query_task_id_from_pid_ =
        event_new(m_ev_base_, -1, EV_PERSIST | EV_READ,
                  EvGrpcQueryTaskIdFromPidCb_, this);
    if (!m_ev_query_task_id_from_pid_) {
      CRANE_ERROR("Failed to create the query task id event!");
      std::terminate();
    }

    if (event_add(m_ev_query_task_id_from_pid_, nullptr) < 0) {
      CRANE_ERROR("Could not add the query task id event to base!");
      std::terminate();
    }
  }
  {  // Exit Event
    m_ev_exit_event_ =
        event_new(m_ev_base_, -1, EV_PERSIST | EV_READ, EvExitEventCb_, this);
    if (!m_ev_exit_event_) {
      CRANE_ERROR("Failed to create the exit event!");
      std::terminate();
    }

    if (event_add(m_ev_exit_event_, nullptr) < 0) {
      CRANE_ERROR("Could not add the exit event to base!");
      std::terminate();
    }
  }
  {  // Grpc Execute Task Event
    m_ev_grpc_execute_task_ = event_new(m_ev_base_, -1, EV_READ | EV_PERSIST,
                                        EvGrpcExecuteTaskCb_, this);
    if (!m_ev_grpc_execute_task_) {
      CRANE_ERROR("Failed to create the grpc_execute_task event!");
      std::terminate();
    }
    if (event_add(m_ev_grpc_execute_task_, nullptr) < 0) {
      CRANE_ERROR("Could not add the m_ev_grpc_execute_task_ to base!");
      std::terminate();
    }
  }
  {  // Task Status Change Event
    m_ev_task_status_change_ = event_new(m_ev_base_, -1, EV_READ | EV_PERSIST,
                                         EvTaskStatusChangeCb_, this);
    if (!m_ev_task_status_change_) {
      CRANE_ERROR("Failed to create the task_status_change event!");
      std::terminate();
    }
    if (event_add(m_ev_task_status_change_, nullptr) < 0) {
      CRANE_ERROR("Could not add the m_ev_task_status_change_event_ to base!");
      std::terminate();
    }
  }
  {
    m_ev_task_time_limit_change_ = event_new(
        m_ev_base_, -1, EV_READ | EV_PERSIST, EvChangeTaskTimeLimitCb_, this);
    if (!m_ev_task_time_limit_change_) {
      CRANE_ERROR("Failed to create the task_time_limit_change event!");
      std::terminate();
    }
    if (event_add(m_ev_task_time_limit_change_, nullptr) < 0) {
      CRANE_ERROR("Could not add the m_ev_task_time_limit_change_ to base!");
      std::terminate();
    }
  }
  {
    m_ev_task_terminate_ = event_new(m_ev_base_, -1, EV_READ | EV_PERSIST,
                                     EvTerminateTaskCb_, this);
    if (!m_ev_task_terminate_) {
      CRANE_ERROR("Failed to create the task_terminate event!");
      std::terminate();
    }
    if (event_add(m_ev_task_terminate_, nullptr) < 0) {
      CRANE_ERROR("Could not add the m_ev_task_terminate_ to base!");
      std::terminate();
    }
  }
  {
    m_ev_check_task_status_ = event_new(m_ev_base_, -1, EV_READ | EV_PERSIST,
                                        EvCheckTaskStatusCb_, this);
    if (!m_ev_check_task_status_) {
      CRANE_ERROR("Failed to create the check_task_status event!");
      std::terminate();
    }
    if (event_add(m_ev_check_task_status_, nullptr) < 0) {
      CRANE_ERROR("Could not add the m_ev_check_task_status_ to base!");
      std::terminate();
    }
  }

  m_ev_loop_thread_ =
      std::thread([this]() { event_base_dispatch(m_ev_base_); });
}

TaskManager::~TaskManager() {
  if (m_ev_loop_thread_.joinable()) m_ev_loop_thread_.join();

  if (m_ev_sigchld_) event_free(m_ev_sigchld_);
  if (m_ev_sigint_) event_free(m_ev_sigint_);

  if (m_ev_grpc_interactive_task_) event_free(m_ev_grpc_interactive_task_);
  if (m_ev_query_task_id_from_pid_) event_free(m_ev_query_task_id_from_pid_);
  if (m_ev_grpc_execute_task_) event_free(m_ev_grpc_execute_task_);
  if (m_ev_exit_event_) event_free(m_ev_exit_event_);
  if (m_ev_task_status_change_) event_free(m_ev_task_status_change_);
  if (m_ev_task_time_limit_change_) event_free(m_ev_task_time_limit_change_);
  if (m_ev_task_terminate_) event_free(m_ev_task_terminate_);
  if (m_ev_check_task_status_) event_free(m_ev_check_task_status_);

  if (m_ev_base_) event_base_free(m_ev_base_);
}

const TaskInstance* TaskManager::FindInstanceByTaskId_(uint32_t task_id) {
  auto iter = m_task_map_.find(task_id);
  if (iter == m_task_map_.end()) return nullptr;
  return iter->second.get();
}

std::string TaskManager::CgroupStrByTaskId_(task_id_t task_id) {
  return fmt::format("Crane_Task_{}", task_id);
}

void TaskManager::EvSigchldCb_(evutil_socket_t sig, short events,
                               void* user_data) {
  assert(m_instance_ptr_->m_instance_ptr_ != nullptr);
  auto* this_ = reinterpret_cast<TaskManager*>(user_data);

  SigchldInfo sigchld_info{};

  int status;
  pid_t pid;
  while (true) {
    pid = waitpid(-1, &status, WNOHANG
                  /* TODO(More status tracing): | WUNTRACED | WCONTINUED */);

    if (pid > 0) {
      if (WIFEXITED(status)) {
        // Exited with status WEXITSTATUS(status)
        sigchld_info = {pid, false, WEXITSTATUS(status)};
        CRANE_TRACE("Receiving SIGCHLD for pid {}. Signaled: false, Status: {}",
                    pid, WEXITSTATUS(status));
      } else if (WIFSIGNALED(status)) {
        // Killed by signal WTERMSIG(status)
        sigchld_info = {pid, true, WTERMSIG(status)};
        CRANE_TRACE("Receiving SIGCHLD for pid {}. Signaled: true, Signal: {}",
                    pid, WTERMSIG(status));
      }
      /* Todo(More status tracing):
       else if (WIFSTOPPED(status)) {
        printf("stopped by signal %d\n", WSTOPSIG(status));
      } else if (WIFCONTINUED(status)) {
        printf("continued\n");
      } */

      this_->m_mtx_.Lock();

      auto task_iter = this_->m_pid_task_map_.find(pid);
      auto exec_iter = this_->m_pid_exec_map_.find(pid);
      if (task_iter == this_->m_pid_task_map_.end() ||
          exec_iter == this_->m_pid_exec_map_.end()) {
        CRANE_WARN("Failed to find task id for pid {}.", pid);
        this_->m_mtx_.Unlock();
      } else {
        TaskInstance* instance = task_iter->second;
        TaskExecutor* exec = exec_iter->second;
        uint32_t task_id = instance->task.task_id();

        // Remove indexes from pid to ProcessInstance*
        this_->m_pid_exec_map_.erase(exec_iter);
        this_->m_pid_task_map_.erase(task_iter);

        this_->m_mtx_.Unlock();

        exec->Finish(sigchld_info.is_terminated_by_signal, sigchld_info.value);

        // Free the ProcessInstance. ITask struct is not freed here because
        // the ITask for an Interactive task can have no ProcessInstance.
        auto pr_it = instance->executors.find(pid);
        if (pr_it == instance->executors.end()) {
          CRANE_ERROR("Failed to find pid {} in task #{}'s ProcessInstances",
                      pid, task_id);
        } else {
          instance->executors.erase(pr_it);

          if (!instance->executors.empty()) {
            if (sigchld_info.is_terminated_by_signal) {
              // If a task is terminated by a signal and there are other
              //  running processes belonging to this task, kill them.
              this_->TerminateTaskAsync(task_id);
            }
          } else {
            if (!instance->orphaned) {
              // If the ProcessInstance has no process left and the task was not
              // marked as an orphaned task, send TaskStatusChange for this
              // task. See the comment of EvActivateTaskStatusChange_.
              if (instance->task.type() == crane::grpc::Batch) {
                // For a Batch task, the end of the process means it is done.
                if (sigchld_info.is_terminated_by_signal) {
                  if (instance->cancelled_by_user)
                    this_->EvActivateTaskStatusChange_(
                        task_id, crane::grpc::TaskStatus::Cancelled,
                        sigchld_info.value + ExitCode::kTerminationSignalBase,
                        std::nullopt);
                  else if (instance->terminated_by_timeout)
                    this_->EvActivateTaskStatusChange_(
                        task_id, crane::grpc::TaskStatus::ExceedTimeLimit,
                        sigchld_info.value + ExitCode::kTerminationSignalBase,
                        std::nullopt);
                  else
                    this_->EvActivateTaskStatusChange_(
                        task_id, crane::grpc::TaskStatus::Failed,
                        sigchld_info.value + ExitCode::kTerminationSignalBase,
                        std::nullopt);
                } else
                  this_->EvActivateTaskStatusChange_(
                      task_id, crane::grpc::TaskStatus::Completed,
                      sigchld_info.value, std::nullopt);
              } else {
                // For a COMPLETING Interactive task with a process running, the
                // end of this process means that this task is done.
                if (sigchld_info.is_terminated_by_signal) {
                  this_->EvActivateTaskStatusChange_(
                      task_id, crane::grpc::TaskStatus::Completed,
                      sigchld_info.value + ExitCode::kTerminationSignalBase,
                      std::nullopt);
                } else {
                  this_->EvActivateTaskStatusChange_(
                      task_id, crane::grpc::TaskStatus::Completed,
                      sigchld_info.value, std::nullopt);
                }
              }
            }
          }
        }
      }
    } else if (pid == 0) {
      // There's no child that needs reaping.
      // If Craned is exiting, check if there's any task remaining.
      // If there's no task running, just stop the loop of TaskManager.
      if (this_->m_is_ending_now_) {
        if (this_->m_task_map_.empty()) {
          this_->EvActivateShutdown_();
        }
      }
      break;
    } else if (pid < 0) {
      if (errno != ECHILD)
        CRANE_DEBUG("waitpid() error: {}, {}", errno, strerror(errno));
      break;
    }
  }
}

void TaskManager::EvSubprocessReadCb_(struct bufferevent* bev, void* process) {
  auto* proc = reinterpret_cast<ProcessInstance*>(process);

  size_t buf_len = evbuffer_get_length(bev->input);

  std::string str;
  str.resize(buf_len);
  int n_copy = evbuffer_remove(bev->input, str.data(), buf_len);

  CRANE_TRACE("Read {:>4} bytes from subprocess (pid: {}): {}", n_copy,
              proc->GetPid(), str);

  proc->Output(std::move(str));
}

void TaskManager::EvSigintCb_(int sig, short events, void* user_data) {
  auto* this_ = reinterpret_cast<TaskManager*>(user_data);

  if (!this_->m_is_ending_now_) {
    // SIGINT has been sent once. If SIGINT are captured twice, it indicates
    // the signal sender can't wait to stop Craned and Craned just send SIGTERM
    // to all tasks to kill them immediately.

    CRANE_INFO("Caught SIGINT. Send SIGTERM to all running tasks...");

    this_->m_is_ending_now_ = true;

    if (this_->m_sigint_cb_) this_->m_sigint_cb_();

    for (auto task_it = this_->m_task_map_.begin();
         task_it != this_->m_task_map_.end();) {
      task_id_t task_id = task_it->first;
      TaskInstance* task_instance = task_it->second.get();

      if (task_instance->task.type() == crane::grpc::Batch) {
        for (auto&& [pid, pr_instance] : task_instance->executors) {
          CRANE_INFO(
              "Sending SIGINT to the process group of task #{} with root "
              "process pid {}",
              task_id, pr_instance->GetPid());
          pr_instance->Kill(SIGKILL);
        }
        task_it++;
      } else {
        // Kill all process in an interactive task and just remove it from the
        // task map.
        CRANE_DEBUG("Cleaning interactive task #{}...",
                    task_instance->task.task_id());
        task_instance->cgroup->KillAllProcesses();

        auto to_remove_it = task_it++;
        this_->m_task_map_.erase(to_remove_it);
      }
    }

    if (this_->m_task_map_.empty()) {
      // If there is not any batch task to wait for, stop the loop directly.
      this_->EvActivateShutdown_();
    }
  } else {
    CRANE_INFO(
        "SIGINT has been triggered already. Sending SIGKILL to all process "
        "groups instead.");
    if (this_->m_task_map_.empty()) {
      // If there is no task to kill, stop the loop directly.
      this_->EvActivateShutdown_();
    } else {
      for (auto&& [task_id, task_instance] : this_->m_task_map_) {
        for (auto&& [pid, pr_instance] : task_instance->executors) {
          CRANE_INFO(
              "Sending SIGKILL to the process group of task #{} with root "
              "process pid {}",
              task_id, pr_instance->GetPid());
          pr_instance->Kill(SIGKILL);
        }
      }
    }
  }
}

void TaskManager::EvExitEventCb_(int efd, short events, void* user_data) {
  auto* this_ = reinterpret_cast<TaskManager*>(user_data);

  CRANE_TRACE("Exit event triggered. Stop event loop.");

  struct timeval delay = {0, 0};
  event_base_loopexit(this_->m_ev_base_, &delay);
}

void TaskManager::EvActivateShutdown_() {
  CRANE_TRACE("Triggering exit event...");
  m_is_ending_now_ = true;
  event_active(m_ev_exit_event_, 0, 0);
}

void TaskManager::Wait() {
  if (m_ev_loop_thread_.joinable()) m_ev_loop_thread_.join();
}

void TaskManager::SetSigintCallback(std::function<void()> cb) {
  m_sigint_cb_ = std::move(cb);
}

<<<<<<< HEAD
=======
CraneErr TaskManager::SpawnProcessInInstance_(TaskInstance* instance,
                                              ProcessInstance* process) {
  using google::protobuf::io::FileInputStream;
  using google::protobuf::io::FileOutputStream;
  using google::protobuf::util::ParseDelimitedFromZeroCopyStream;
  using google::protobuf::util::SerializeDelimitedToZeroCopyStream;

  using crane::grpc::subprocess::CanStartMessage;
  using crane::grpc::subprocess::ChildProcessReady;

  int socket_pair[2];

  if (socketpair(AF_UNIX, SOCK_STREAM, 0, socket_pair) != 0) {
    CRANE_ERROR("Failed to create socket pair: {}", strerror(errno));
    return CraneErr::kSystemErr;
  }

  // save the current uid/gid
  savedPrivilege saved_priv{getuid(), getgid()};

  int rc = setegid(instance->pwd_entry.Gid());
  if (rc == -1) {
    CRANE_ERROR("error: setegid. {}", strerror(errno));
    return CraneErr::kSystemErr;
  }
  __gid_t gid_a[1] = {instance->pwd_entry.Gid()};
  setgroups(1, gid_a);
  rc = seteuid(instance->pwd_entry.Uid());
  if (rc == -1) {
    CRANE_ERROR("error: seteuid. {}", strerror(errno));
    return CraneErr::kSystemErr;
  }

  pid_t child_pid = fork();
  if (child_pid > 0) {  // Parent proc
    close(socket_pair[1]);
    int fd = socket_pair[0];
    bool ok;
    CraneErr err;

    setegid(saved_priv.gid);
    seteuid(saved_priv.uid);
    setgroups(0, nullptr);

    FileInputStream istream(fd);
    FileOutputStream ostream(fd);
    CanStartMessage msg;
    ChildProcessReady child_process_ready;

    CRANE_DEBUG("Subprocess was created for task #{} pid: {}",
                instance->task.task_id(), child_pid);

    process->SetPid(child_pid);

    // Add event for stdout/stderr of the new subprocess
    // struct bufferevent* ev_buf_event;
    // ev_buf_event =
    //     bufferevent_socket_new(m_ev_base_, fd, BEV_OPT_CLOSE_ON_FREE);
    // if (!ev_buf_event) {
    //   CRANE_ERROR(
    //       "Error constructing bufferevent for the subprocess of task #!",
    //       instance->task.task_id());
    //   err = CraneErr::kLibEventError;
    //   goto AskChildToSuicide;
    // }
    // bufferevent_setcb(ev_buf_event, EvSubprocessReadCb_, nullptr, nullptr,
    //                   (void*)process.get());
    // bufferevent_enable(ev_buf_event, EV_READ);
    // bufferevent_disable(ev_buf_event, EV_WRITE);
    // process->SetEvBufEvent(ev_buf_event);

    // Migrate the new subprocess to newly created cgroup
    if (!instance->cgroup->MigrateProcIn(process->GetPid())) {
      CRANE_ERROR(
          "Terminate the subprocess of task #{} due to failure of cgroup "
          "migration.",
          instance->task.task_id());

      err = CraneErr::kCgroupError;
      goto AskChildToSuicide;
    }

    CRANE_TRACE("New task #{} is ready. Asking subprocess to execv...",
                instance->task.task_id());

    // Tell subprocess that the parent process is ready. Then the
    // subprocess should continue to exec().
    msg.set_ok(true);
    ok = SerializeDelimitedToZeroCopyStream(msg, &ostream);
    ok &= ostream.Flush();
    if (!ok) {
      CRANE_ERROR("Failed to send ok=true to subprocess {} for task #{}",
                  child_pid, instance->task.task_id());
      close(fd);
      return CraneErr::kProtobufError;
    }

    ParseDelimitedFromZeroCopyStream(&child_process_ready, &istream, nullptr);
    if (!msg.ok()) {
      CRANE_ERROR("Failed to read protobuf from subprocess {} of task #{}",
                  child_pid, instance->task.task_id());
      close(fd);
      return CraneErr::kProtobufError;
    }

    close(fd);
    return CraneErr::kOk;

  AskChildToSuicide:
    msg.set_ok(false);

    ok = SerializeDelimitedToZeroCopyStream(msg, &ostream);
    close(fd);
    if (!ok) {
      CRANE_ERROR("Failed to ask subprocess {} to suicide for task #{}",
                  child_pid, instance->task.task_id());
      return CraneErr::kProtobufError;
    }
    return err;
  } else {  // Child proc
    const std::string& cwd = instance->task.cwd();
    rc = chdir(cwd.c_str());
    if (rc == -1) {
      CRANE_ERROR("[Child Process] Error: chdir to {}. {}", cwd.c_str(),
                  strerror(errno));
      std::abort();
    }

    setreuid(instance->pwd_entry.Uid(), instance->pwd_entry.Uid());
    setregid(instance->pwd_entry.Gid(), instance->pwd_entry.Gid());

    // Set pgid to the pid of task root process.
    setpgid(0, 0);

    close(socket_pair[0]);
    int fd = socket_pair[1];

    FileInputStream istream(fd);
    FileOutputStream ostream(fd);
    CanStartMessage msg;
    ChildProcessReady child_process_ready;
    bool ok;

    ParseDelimitedFromZeroCopyStream(&msg, &istream, nullptr);
    if (!msg.ok()) std::abort();

    const std::string& stdout_file_path =
        process->batch_meta.parsed_output_file_pattern;
    const std::string& stderr_file_path =
        process->batch_meta.parsed_error_file_pattern;

    int stdout_fd =
        open(stdout_file_path.c_str(), O_RDWR | O_CREAT | O_APPEND, 0644);
    if (stdout_fd == -1) {
      CRANE_ERROR("[Child Process] Error: open {}. {}", stdout_file_path,
                  strerror(errno));
      std::abort();
    }
    dup2(stdout_fd, 1);  // stdout -> output file

    if (stderr_file_path.empty()) {  // if stderr filename is not specified
      dup2(stdout_fd, 2);            // stderr -> output file
    } else {
      int stderr_fd =
          open(stderr_file_path.c_str(), O_RDWR | O_CREAT | O_APPEND, 0644);
      if (stderr_fd == -1) {
        CRANE_ERROR("[Child Process] Error: open {}. {}", stderr_file_path,
                    strerror(errno));
        std::abort();
      }
      dup2(stderr_fd, 2);  // stderr -> error file
      close(stderr_fd);
    }

    close(stdout_fd);

    child_process_ready.set_ok(true);
    ok = SerializeDelimitedToZeroCopyStream(child_process_ready, &ostream);
    ok &= ostream.Flush();
    if (!ok) {
      CRANE_ERROR("[Child Process] Error: Failed to flush.");
      std::abort();
    }

    close(fd);

    // If these file descriptors are not closed, a program like mpirun may
    // keep waiting for the input from stdin or other fds and will never end.
    close(0);  // close stdin
    util::os::CloseFdFrom(3);

    std::vector<std::pair<std::string, std::string>> env_vec;

    // Load env from the front end.
    for (auto& [name, value] : instance->task.env()) {
      env_vec.emplace_back(name, value);
    }

    if (instance->task.get_user_env()) {
      // If --get-user-env is set, the new environment is inherited
      // from the execution CraneD rather than the submitting node.
      //
      // Since we want to reinitialize the environment variables of the user
      // by reloading the settings in something like .bashrc or /etc/profile,
      // we are actually performing two steps: login -> start shell.
      // Shell starting is done by calling "bash --login".
      //
      // During shell starting step, the settings in
      // /etc/profile, ~/.bash_profile, ... are loaded.
      //
      // During login step, "HOME" and "SHELL" are set.
      // Here we are just mimicking the login module.

      // Slurm uses `su <username> -c /usr/bin/env` to retrieve
      // all the environment variables.
      // We use a more tidy way.
      env_vec.emplace_back("HOME", instance->pwd_entry.HomeDir());
      env_vec.emplace_back("SHELL", instance->pwd_entry.Shell());
    }

    env_vec.emplace_back("CRANE_JOB_NODELIST",
                         absl::StrJoin(instance->task.allocated_nodes(), ";"));
    env_vec.emplace_back("CRANE_EXCLUDES",
                         absl::StrJoin(instance->task.excludes(), ";"));
    env_vec.emplace_back("CRANE_JOB_NAME", instance->task.name());
    env_vec.emplace_back("CRANE_ACCOUNT", instance->task.account());
    env_vec.emplace_back("CRANE_PARTITION", instance->task.partition());
    env_vec.emplace_back("CRANE_QOS", instance->task.qos());
    env_vec.emplace_back("CRANE_MEM_PER_NODE",
                         std::to_string(instance->task.resources()
                                            .allocatable_resource()
                                            .memory_limit_bytes() /
                                        (1024 * 1024)));
    env_vec.emplace_back("CRANE_JOB_ID",
                         std::to_string(instance->task.task_id()));

    int64_t time_limit_sec = instance->task.time_limit().seconds();
    int hours = time_limit_sec / 3600;
    int minutes = (time_limit_sec % 3600) / 60;
    int seconds = time_limit_sec % 60;
    std::string time_limit =
        fmt::format("{:0>2}:{:0>2}:{:0>2}", hours, minutes, seconds);
    env_vec.emplace_back("CRANE_TIMELIMIT", time_limit);

    if (clearenv()) {
      fmt::print("clearenv() failed!\n");
    }

    for (const auto& [name, value] : env_vec) {
      if (setenv(name.c_str(), value.c_str(), 1)) {
        fmt::print("setenv for {}={} failed!\n", name, value);
      }
    }

    // Prepare the command line arguments.
    std::vector<const char*> argv;

    // Argv[0] is the program name which can be anything.
    argv.emplace_back("CraneScript");

    if (instance->task.get_user_env()) {
      // If --get-user-env is specified,
      // we need to use --login option of bash to load settings from the user's
      // settings.
      argv.emplace_back("--login");
    }

    argv.emplace_back(process->GetExecPath().c_str());
    for (auto&& arg : process->GetArgList()) {
      argv.push_back(arg.c_str());
    }
    argv.push_back(nullptr);

    execv("/bin/bash", const_cast<char* const*>(argv.data()));

    // Error occurred since execv returned. At this point, errno is set.
    // Ctld use SIGABRT to inform the client of this failure.
    fmt::print(stderr, "[Craned Subprocess Error] Failed to execv. Error: {}\n",
               strerror(errno));
    // Todo: See https://tldp.org/LDP/abs/html/exitcodes.html, return standard
    //  exit codes
    abort();
  }
}

>>>>>>> 305b9f19
CraneErr TaskManager::ExecuteTaskAsync(crane::grpc::TaskToD const& task) {
  if (!m_task_id_to_cg_map_.Contains(task.task_id())) {
    CRANE_DEBUG("Executing task #{} without an allocated cgroup. Ignoring it.",
                task.task_id());
    return CraneErr::kCgroupError;
  }
  CRANE_INFO("Executing task #{}", task.task_id());

  auto instance = std::make_unique<TaskInstance>();

  // Simply wrap the Task structure within a TaskInstance structure and
  // pass it to the event loop. The cgroup field of this task is initialized
  // in the corresponding handler (EvGrpcExecuteTaskCb_).
  instance->task = task;

  m_grpc_execute_task_queue_.enqueue(std::move(instance));
  event_active(m_ev_grpc_execute_task_, 0, 0);

  return CraneErr::kOk;
}

void TaskManager::EvGrpcExecuteTaskCb_(int, short events, void* user_data) {
  auto* this_ = reinterpret_cast<TaskManager*>(user_data);
  std::unique_ptr<TaskInstance> popped_instance;

  while (this_->m_grpc_execute_task_queue_.try_dequeue(popped_instance)) {
    // Once ExecuteTask RPC is processed, the TaskInstance goes into
    // m_task_map_.
    TaskInstance* instance = popped_instance.get();
    task_id_t task_id = instance->task.task_id();

    auto [iter, _] =
        this_->m_task_map_.emplace(task_id, std::move(popped_instance));

    // Add a timer to limit the execution time of a task.
    // Note: event_new and event_add in this function is not thread safe,
    //       so we move it outside the multithreading part.
    this_->EvAddTerminationTimer_(instance,
                                  instance->task.time_limit().seconds());

    g_thread_pool->detach_task([this_, instance, task_id]() {
      if (!this_->m_task_id_to_cg_map_.Contains(task_id)) {
        CRANE_ERROR("Failed to find created cgroup for task #{}", task_id);
        this_->EvActivateTaskStatusChange_(
            task_id, crane::grpc::TaskStatus::Failed,
            ExitCode::kExitCodeCgroupError,
            fmt::format("Failed to find created cgroup for task #{}", task_id));
        return;
      }

      {
        auto cg_it = this_->m_task_id_to_cg_map_[task_id];
        auto& cg_unique_ptr = *cg_it;
        if (!cg_unique_ptr) {
          instance->cgroup_path = CgroupStrByTaskId_(task_id);
          cg_unique_ptr = util::CgroupUtil::CreateOrOpen(
              instance->cgroup_path,
              util::NO_CONTROLLER_FLAG |
                  util::CgroupConstant::Controller::CPU_CONTROLLER |
                  util::CgroupConstant::Controller::MEMORY_CONTROLLER,
              util::NO_CONTROLLER_FLAG, false);

          if (!cg_unique_ptr) {
            CRANE_ERROR("Failed to created cgroup for task #{}", task_id);
            this_->EvActivateTaskStatusChange_(
                task_id, crane::grpc::TaskStatus::Failed,
                ExitCode::kExitCodeCgroupError,
                fmt::format("Failed to create cgroup for task #{}", task_id));
            return;
          }
        }
        instance->cgroup = cg_unique_ptr.get();
      }

      instance->pwd_entry.Init(instance->task.uid());
      if (!instance->pwd_entry.Valid()) {
        CRANE_DEBUG("Failed to look up password entry for uid {} of task #{}",
                    instance->task.uid(), task_id);
        this_->EvActivateTaskStatusChange_(
            task_id, crane::grpc::TaskStatus::Failed,
            ExitCode::kExitCodePermissionDenied,
            fmt::format(
                "Failed to look up password entry for uid {} of task #{}",
                instance->task.uid(), task_id));
        return;
      }

      bool ok = AllocatableResourceAllocator::Allocate(
          instance->task.resources().allocatable_resource(), instance->cgroup);

      if (!ok) {
        CRANE_ERROR(
            "Failed to allocate allocatable resource in cgroup for task #{}",
            task_id);
        this_->EvActivateTaskStatusChange_(
            instance->task.task_id(), crane::grpc::TaskStatus::Failed,
            ExitCode::kExitCodeCgroupError,
            fmt::format(
                "Cannot allocate resources for the instance of task #{}",
                task_id));
        return;
      }

      // If this is a batch task, run it now.
      if (instance->task.type() == crane::grpc::Batch) {
<<<<<<< HEAD
        std::unique_ptr<TaskExecutor> executor = nullptr;

        // Store meta data in executor
        auto meta = TaskMetaInExecutor{
            .pwd = instance->pwd_entry,
            .id = task_id,
            .name = instance->task.name(),
        };

        // Instantiate ProcessInstance/ContainerInstance
        if (instance->task.container().empty()) {
          // use ProcessInstance
          executor = std::make_unique<ProcessInstance>(
              meta, instance->task.cwd(), std::list<std::string>());
        } else {
          // use ContainerInstance
          auto bundle_path = std::filesystem::path(instance->task.container());
          executor =
              std::make_unique<ContainerInstance>(meta, bundle_path.string());
        }
=======
        instance->batch_meta.parsed_sh_script_path =
            fmt::format("{}/Crane-{}.sh", g_config.CranedScriptDir, task_id);
        auto& sh_path = instance->batch_meta.parsed_sh_script_path;
>>>>>>> 305b9f19

        if (executor == nullptr) {
          CRANE_ERROR("Failed to create executor for task #{}", task_id);
          this_->EvActivateTaskStatusChange_(
              task_id, crane::grpc::TaskStatus::Failed,
              ExitCode::kExitCodeSpawnProcessFail,
              fmt::format("Failed to create executor for task #{}", task_id));
          return;
        }

        // Write the script to the file
        instance->batch_meta.parsed_sh_script_path =
            executor->WriteBatchScript(instance->task.batch_meta().sh_script());
        if (instance->batch_meta.parsed_sh_script_path.empty()) {
          CRANE_ERROR("Cannot write shell script for task #{}", task_id);
          this_->EvActivateTaskStatusChange_(
              task_id, crane::grpc::TaskStatus::Failed,
              ExitCode::kExitCodeFileNotFound,
              fmt::format("Cannot write shell script for task #{}", task_id));
          return;
        }

        /* Perform file name substitutions
         * %j - Job ID
         * %u - Username
         * %x - Job name
         */
<<<<<<< HEAD
        CraneErr err = CraneErr::kOk;
        std::string parsed_output_file_pattern{};
        if (instance->task.batch_meta().output_file_pattern().empty()) {
          // If output file path is not specified, first set it to cwd.
          parsed_output_file_pattern = fmt::format("{}/", instance->task.cwd());
        } else {
          if (instance->task.batch_meta().output_file_pattern()[0] == '/') {
            // If output file path is an absolute path, do nothing.
            parsed_output_file_pattern =
                instance->task.batch_meta().output_file_pattern();
          } else {
            // If output file path is a relative path, prepend cwd to the path.
            parsed_output_file_pattern =
                fmt::format("{}/{}", instance->task.cwd(),
                            instance->task.batch_meta().output_file_pattern());
          }
        }

        // Path ends with a directory, append default output file name
        // `Crane-<Job ID>.out` to the path.
        if (absl::EndsWith(parsed_output_file_pattern, "/")) {
          parsed_output_file_pattern +=
              fmt::format("Crane-{}.out", g_ctld_client->GetCranedId());
        }

        // Replace the format strings.
=======
        process->batch_meta.parsed_output_file_pattern = ParseFilePathPattern_(
            instance->task.batch_meta().output_file_pattern(),
            instance->task.cwd(), task_id);
>>>>>>> 305b9f19
        absl::StrReplaceAll({{"%j", std::to_string(task_id)},
                             {"%u", instance->pwd_entry.Username()},
                             {"%x", instance->task.name()}},
                            &parsed_output_file_pattern);

        // Set the parsed output file pattern to batch_meta in executor.
        executor->SetBatchMeta({
            .parsed_output_file_pattern = std::move(parsed_output_file_pattern),
        });

        // If -e / --error is not defined, leave
        // batch_meta.parsed_error_file_pattern empty;
        if (!instance->task.batch_meta().error_file_pattern().empty()) {
          process->batch_meta.parsed_error_file_pattern = ParseFilePathPattern_(
              instance->task.batch_meta().error_file_pattern(),
              instance->task.cwd(), task_id);
          absl::StrReplaceAll({{"%j", std::to_string(task_id)},
                               {"%u", instance->pwd_entry.Username()},
                               {"%x", instance->task.name()}},
                              &process->batch_meta.parsed_error_file_pattern);
        }

        // auto output_cb = [](std::string&& buf, void* data) {
        //   CRANE_TRACE("Read output from subprocess: {}", buf);
        // };
        //
        // process->SetOutputCb(std::move(output_cb));

        // TODO: Modify this for ContainerInstance
        err = executor->Spawn(instance->cgroup,
                              std::move(GetEnvironVarsFromTask_(*instance)));

        if (err == CraneErr::kOk) {
          this_->m_mtx_.Lock();

          // Child process may finish or abort before we put its pid into maps.
          // However, it doesn't matter because SIGCHLD will be handled after
          // this function or event ends.
          // Add indexes from pid to TaskInstance*, TaskExecutor*
          this_->m_pid_task_map_.emplace(executor->GetPid(), instance);
          this_->m_pid_exec_map_.emplace(executor->GetPid(), executor.get());

          this_->m_mtx_.Unlock();

<<<<<<< HEAD
          // Move the ownership of TaskExecutor into the TaskInstance.
          instance->executors.emplace(executor->GetPid(), std::move(executor));
=======
          // Move the ownership of ProcessInstance into the
          // TaskInstance.
          instance->processes.emplace(process->GetPid(), std::move(process));
>>>>>>> 305b9f19
        } else {
          this_->EvActivateTaskStatusChange_(
              task_id, crane::grpc::TaskStatus::Failed,
              ExitCode::kExitCodeSpawnProcessFail,
              fmt::format(
                  "Cannot spawn an executor inside the instance of task #{}",
                  task_id));
        }
      }
    });
  }
}

std::string TaskManager::ParseFilePathPattern_(const std::string& path_pattern,
                                               const std::string& cwd,
                                               task_id_t task_id) {
  std::string resolved_path_pattern;

  if (path_pattern.empty()) {
    // If file path is not specified, first set it to cwd.
    resolved_path_pattern = fmt::format("{}/", cwd);
  } else {
    if (path_pattern[0] == '/')
      // If output file path is an absolute path, do nothing.
      resolved_path_pattern = path_pattern;
    else
      // If output file path is a relative path, prepend cwd to the path.
      resolved_path_pattern = fmt::format("{}/{}", cwd, path_pattern);
  }

  // Path ends with a directory, append default stdout file name
  // `Crane-<Job ID>.out` to the path.
  if (absl::EndsWith(resolved_path_pattern, "/"))
    resolved_path_pattern += fmt::format("Crane-{}.out", task_id);

  return resolved_path_pattern;
}

void TaskManager::EvTaskStatusChangeCb_(int efd, short events,
                                        void* user_data) {
  auto* this_ = reinterpret_cast<TaskManager*>(user_data);

  TaskStatusChange status_change;
  while (this_->m_task_status_change_queue_.try_dequeue(status_change)) {
    auto iter = this_->m_task_map_.find(status_change.task_id);
    CRANE_ASSERT_MSG(iter != this_->m_task_map_.end(),
                     "Task should be found here.");

    // Clean task scripts.
    if (iter->second->task.type() == crane::grpc::Batch) {
      g_thread_pool->detach_task(
          [p = iter->second->batch_meta.parsed_sh_script_path]() {
            util::os::DeleteFile(p);
          });
    }

    // Free the TaskInstance structure
    this_->m_task_map_.erase(status_change.task_id);
    g_ctld_client->TaskStatusChangeAsync(std::move(status_change));
  }

  // Todo: Add additional timer to check periodically whether all children
  //  have exited.
  if (this_->m_is_ending_now_ && this_->m_task_map_.empty()) {
    CRANE_TRACE(
        "Craned is ending and all tasks have been reaped. "
        "Stop event loop.");
    this_->EvActivateShutdown_();
  }
}

void TaskManager::EvActivateTaskStatusChange_(
    uint32_t task_id, crane::grpc::TaskStatus new_status, uint32_t exit_code,
    std::optional<std::string> reason) {
  TaskStatusChange status_change{task_id, new_status, exit_code};
  if (reason.has_value()) status_change.reason = std::move(reason);

  m_task_status_change_queue_.enqueue(std::move(status_change));
  event_active(m_ev_task_status_change_, 0, 0);
}

TaskExecutor::EnvironVars TaskManager::GetEnvironVarsFromTask_(
    const TaskInstance& instance) {
  TaskExecutor::EnvironVars env_vec{};
  env_vec.emplace_back("CRANE_JOB_NODELIST",
                       absl::StrJoin(instance.task.allocated_nodes(), ";"));
  env_vec.emplace_back("CRANE_EXCLUDES",
                       absl::StrJoin(instance.task.excludes(), ";"));
  env_vec.emplace_back("CRANE_JOB_NAME", instance.task.name());
  env_vec.emplace_back("CRANE_ACCOUNT", instance.task.account());
  env_vec.emplace_back("CRANE_PARTITION", instance.task.partition());
  env_vec.emplace_back("CRANE_QOS", instance.task.qos());
  env_vec.emplace_back("CRANE_MEM_PER_NODE",
                       std::to_string(instance.task.resources()
                                          .allocatable_resource()
                                          .memory_limit_bytes() /
                                      (1024 * 1024)));
  env_vec.emplace_back("CRANE_JOB_ID", std::to_string(instance.task.task_id()));

  int64_t time_limit_sec = instance.task.time_limit().seconds();
  int hours = time_limit_sec / 3600;
  int minutes = (time_limit_sec % 3600) / 60;
  int seconds = time_limit_sec % 60;
  std::string time_limit =
      fmt::format("{:0>2}:{:0>2}:{:0>2}", hours, minutes, seconds);
  env_vec.emplace_back("CRANE_TIMELIMIT", time_limit);
  return env_vec;
}

CraneErr TaskManager::SpawnInteractiveTaskAsync(
    uint32_t task_id, std::string executive_path,
    std::list<std::string> arguments,
    std::function<void(std::string&&, void*)> output_cb,
    std::function<void(bool, int, void*)> finish_cb) {
  EvQueueGrpcInteractiveTask elem{
      .task_id = task_id,
      .executive_path = std::move(executive_path),
      .arguments = std::move(arguments),
      .output_cb = std::move(output_cb),
      .finish_cb = std::move(finish_cb),
  };
  std::future<CraneErr> err_future = elem.err_promise.get_future();

  m_grpc_interactive_task_queue_.enqueue(std::move(elem));
  event_active(m_ev_grpc_interactive_task_, 0, 0);

  return err_future.get();
}

std::optional<uint32_t> TaskManager::QueryTaskIdFromPidAsync(pid_t pid) {
  EvQueueQueryTaskIdFromPid elem{.pid = pid};
  std::future<std::optional<uint32_t>> task_id_opt_future =
      elem.task_id_prom.get_future();
  m_query_task_id_from_pid_queue_.enqueue(std::move(elem));
  event_active(m_ev_query_task_id_from_pid_, 0, 0);

  return task_id_opt_future.get();
}

void TaskManager::EvGrpcSpawnInteractiveTaskCb_(int efd, short events,
                                                void* user_data) {
  auto* this_ = reinterpret_cast<TaskManager*>(user_data);

  EvQueueGrpcInteractiveTask elem;
  while (this_->m_grpc_interactive_task_queue_.try_dequeue(elem)) {
    CRANE_TRACE("Receive one GrpcSpawnInteractiveTask for task #{}",
                elem.task_id);

    auto task_iter = this_->m_task_map_.find(elem.task_id);
    if (task_iter == this_->m_task_map_.end()) {
      CRANE_ERROR("Cannot find task #{}", elem.task_id);
      elem.err_promise.set_value(CraneErr::kNonExistent);
      return;
    }

    if (task_iter->second->task.type() != crane::grpc::Interactive) {
      CRANE_ERROR("Try spawning a new process in non-interactive task #{}!",
                  elem.task_id);
      elem.err_promise.set_value(CraneErr::kInvalidParam);
      return;
    }

    // TODO: Add container support
    // FIXME: NOT passing executive path
    auto process = std::make_unique<ProcessInstance>(
        TaskMetaInExecutor{
            .pwd = task_iter->second->pwd_entry,
            .id = task_iter->second->task.task_id(),
            .name = task_iter->second->task.name(),
        },
        task_iter->second->task.cwd(), std::move(elem.arguments));

    process->SetOutputCb(std::move(elem.output_cb));
    process->SetFinishCb(std::move(elem.finish_cb));

    CraneErr err;
    err = process->Spawn(task_iter->second->cgroup,
                         GetEnvironVarsFromTask_(*task_iter->second));
    elem.err_promise.set_value(err);

    if (err != CraneErr::kOk)
      this_->EvActivateTaskStatusChange_(elem.task_id, crane::grpc::Failed,
                                         ExitCode::kExitCodeSpawnProcessFail,
                                         std::string(CraneErrStr(err)));
  }
}

void TaskManager::EvGrpcQueryTaskIdFromPidCb_(int efd, short events,
                                              void* user_data) {
  auto* this_ = reinterpret_cast<TaskManager*>(user_data);

  EvQueueQueryTaskIdFromPid elem;
  while (this_->m_query_task_id_from_pid_queue_.try_dequeue(elem)) {
    this_->m_mtx_.Lock();

    auto task_iter = this_->m_pid_task_map_.find(elem.pid);
    if (task_iter == this_->m_pid_task_map_.end())
      elem.task_id_prom.set_value(std::nullopt);
    else {
      TaskInstance* instance = task_iter->second;
      uint32_t task_id = instance->task.task_id();
      elem.task_id_prom.set_value(task_id);
    }

    this_->m_mtx_.Unlock();
  }
}

void TaskManager::EvOnTimerCb_(int, short, void* arg_) {
  auto* arg = reinterpret_cast<EvTimerCbArg*>(arg_);
  TaskManager* this_ = arg->task_manager;
  task_id_t task_id = arg->task_id;

  CRANE_TRACE("Task #{} exceeded its time limit. Terminating it...", task_id);

  // Sometimes, task finishes just before time limit.
  // After the execution of SIGCHLD callback where the task has been erased,
  // the timer is triggered immediately.
  // That's why we need to check the existence of the task again in timer
  // callback, otherwise a segmentation fault will occur.
  auto task_it = this_->m_task_map_.find(task_id);
  if (task_it == this_->m_task_map_.end()) {
    CRANE_TRACE("Task #{} has already been removed.");
    return;
  }

  TaskInstance* task_instance = task_it->second.get();
  this_->EvDelTerminationTimer_(task_instance);

  if (task_instance->task.type() == crane::grpc::Batch) {
    EvQueueTaskTerminate ev_task_terminate{
        .task_id = task_id,
        .terminated_by_timeout = true,
    };
    this_->m_task_terminate_queue_.enqueue(ev_task_terminate);
    event_active(this_->m_ev_task_terminate_, 0, 0);
  } else {
    this_->EvActivateTaskStatusChange_(
        task_id, crane::grpc::TaskStatus::ExceedTimeLimit,
        ExitCode::kExitCodeExceedTimeLimit, std::nullopt);
  }
}

void TaskManager::EvTerminateTaskCb_(int efd, short events, void* user_data) {
  auto* this_ = reinterpret_cast<TaskManager*>(user_data);

  EvQueueTaskTerminate elem;  // NOLINT(cppcoreguidelines-pro-type-member-init)
  while (this_->m_task_terminate_queue_.try_dequeue(elem)) {
    CRANE_TRACE(
        "Receive TerminateRunningTask Request from internal queue. "
        "Task id: {}",
        elem.task_id);

    auto iter = this_->m_task_map_.find(elem.task_id);
    if (iter == this_->m_task_map_.end()) {
      CRANE_DEBUG("Terminating a non-existent task #{}.", elem.task_id);

      // Note if Ctld wants to terminate some tasks that are not running,
      // it might indicate other nodes allocated to the task might have crashed.
      // We should mark the task as kind of not runnable by removing its cgroup.
      //
      // Considering such a situation:
      // In Task Scheduler of Ctld,
      // the task index from node id to task id have just been added and
      // Ctld are sending CreateCgroupForTasks.
      // Right at the moment, one Craned allocated to this task and
      // designated as the executing node crashes,
      // but it has been sent a CreateCgroupForTasks and replied.
      // Then the CranedKeeper search the task index and
      // send TerminateTasksOnCraned to all Craned allocated to this task
      // including this node.
      // In order to give Ctld kind of feedback without adding complicated
      // synchronizing mechanism in ScheduleThread_(),
      // we just remove the cgroup for such task, Ctld will fail in the
      // following ExecuteTasks and the task will go to the right place as well
      // as the completed queue.

      uid_t uid;
      {
        auto vp =
            this_->m_task_id_to_uid_map_.GetValueExclusivePtr(elem.task_id);
        if (!vp) return;

        CRANE_DEBUG(
            "Remove cgroup for task #{} for potential crashes of other craned.",
            elem.task_id);
        uid = *vp;
      }
      this_->ReleaseCgroupAsync(elem.task_id, uid);

      return;
    }

    const auto& task_instance = iter->second;

    if (elem.terminated_by_user) task_instance->cancelled_by_user = true;
    if (elem.mark_as_orphaned) task_instance->orphaned = true;
    if (elem.terminated_by_timeout) task_instance->terminated_by_timeout = true;

    int sig = SIGTERM;  // For BatchTask
    if (task_instance->task.type() == crane::grpc::Interactive) sig = SIGHUP;

    if (!task_instance->executors.empty()) {
      // For an Interactive task with a process running or a Batch task, we just
      // send a kill signal here.
      for (auto&& [pid, pr_instance] : task_instance->executors)
        pr_instance->Kill(sig);
    } else if (task_instance->task.type() == crane::grpc::Interactive) {
      // For an Interactive task with no process running, it ends immediately.
      this_->EvActivateTaskStatusChange_(elem.task_id, crane::grpc::Completed,
                                         ExitCode::kExitCodeTerminated,
                                         std::nullopt);
    }
  }
}

void TaskManager::TerminateTaskAsync(uint32_t task_id) {
  EvQueueTaskTerminate elem{.task_id = task_id, .terminated_by_user = true};
  m_task_terminate_queue_.enqueue(elem);
  event_active(m_ev_task_terminate_, 0, 0);
}

void TaskManager::MarkTaskAsOrphanedAndTerminateAsync(task_id_t task_id) {
  EvQueueTaskTerminate elem{.task_id = task_id, .mark_as_orphaned = true};
  m_task_terminate_queue_.enqueue(elem);
  event_active(m_ev_task_terminate_, 0, 0);
}

bool TaskManager::CreateCgroupsAsync(
    std::vector<std::pair<task_id_t, uid_t>>&& task_id_uid_pairs) {
  std::chrono::steady_clock::time_point begin;
  std::chrono::steady_clock::time_point end;

  CRANE_DEBUG("Creating cgroups for {} tasks", task_id_uid_pairs.size());

  begin = std::chrono::steady_clock::now();

  for (int i = 0; i < task_id_uid_pairs.size(); i++) {
    auto [task_id, uid] = task_id_uid_pairs[i];

    CRANE_TRACE("Create lazily allocated cgroups for task #{}, uid {}", task_id,
                uid);

    this->m_task_id_to_uid_map_.Emplace(task_id, uid);

    this->m_task_id_to_cg_map_.Emplace(task_id, nullptr);
    if (!this->m_uid_to_task_ids_map_.Contains(uid))
      this->m_uid_to_task_ids_map_.Emplace(
          uid, absl::flat_hash_set<uint32_t>{task_id});
    else
      this->m_uid_to_task_ids_map_[uid]->emplace(task_id);
  }

  end = std::chrono::steady_clock::now();
  CRANE_TRACE("Create cgroups costed {} ms",
              std::chrono::duration_cast<std::chrono::milliseconds>(end - begin)
                  .count());

  return true;
}

bool TaskManager::ReleaseCgroupAsync(uint32_t task_id, uid_t uid) {
  if (!this->m_uid_to_task_ids_map_.Contains(uid)) {
    CRANE_DEBUG(
        "Trying to release a non-existent cgroup for uid #{}. Ignoring it...",
        uid);
    return false;
  }

  this->m_task_id_to_uid_map_.Erase(task_id);

  this->m_uid_to_task_ids_map_[uid]->erase(task_id);
  if (this->m_uid_to_task_ids_map_[uid]->empty()) {
    this->m_uid_to_task_ids_map_.Erase(uid);
  }

  if (!this->m_task_id_to_cg_map_.Contains(task_id)) {
    CRANE_DEBUG(
        "Trying to release a non-existent cgroup for task #{}. Ignoring it...",
        task_id);

    return false;
  } else {
    // The termination of all processes in a cgroup is a time-consuming work.
    // Therefore, once we are sure that the cgroup for this task exists, we
    // let gRPC call return and put the termination work into the thread pool
    // to avoid blocking the event loop of TaskManager.
    // Kind of async behavior.

    // avoid deadlock by Erase at next line
    util::Cgroup* cgroup = this->m_task_id_to_cg_map_[task_id]->release();
    this->m_task_id_to_cg_map_.Erase(task_id);

    if (cgroup != nullptr) {
      g_thread_pool->detach_task([cgroup]() {
        bool rc;
        int cnt = 0;

        while (true) {
          if (cgroup->Empty()) break;

          if (cnt >= 5) {
            CRANE_ERROR(
                "Couldn't kill the processes in cgroup {} after {} times. "
                "Skipping it.",
                cgroup->GetCgroupString(), cnt);
            break;
          }

          cgroup->KillAllProcesses();
          ++cnt;
          std::this_thread::sleep_for(std::chrono::milliseconds(100));
        }

        delete cgroup;
      });
    }
    return true;
  }
}

bool TaskManager::QueryTaskInfoOfUidAsync(uid_t uid, TaskInfoOfUid* info) {
  CRANE_DEBUG("Query task info for uid {}", uid);

  info->job_cnt = 0;
  info->cgroup_exists = false;

  if (this->m_uid_to_task_ids_map_.Contains(uid)) {
    auto task_ids = this->m_uid_to_task_ids_map_[uid];
    info->job_cnt = task_ids->size();
    info->first_task_id = *task_ids->begin();
  }
  return info->job_cnt > 0;
}

bool TaskManager::CheckTaskStatusAsync(task_id_t task_id,
                                       crane::grpc::TaskStatus* status) {
  EvQueueCheckTaskStatus elem{.task_id = task_id};

  std::future<std::pair<bool, crane::grpc::TaskStatus>> res{
      elem.status_prom.get_future()};

  m_check_task_status_queue_.enqueue(std::move(elem));
  event_active(m_ev_check_task_status_, 0, 0);

  auto [ok, task_status] = res.get();
  if (!ok) return false;

  *status = task_status;
  return true;
}

void TaskManager::EvCheckTaskStatusCb_(int, short events, void* user_data) {
  auto* this_ = reinterpret_cast<TaskManager*>(user_data);

  EvQueueCheckTaskStatus elem;
  while (this_->m_check_task_status_queue_.try_dequeue(elem)) {
    task_id_t task_id = elem.task_id;
    if (this_->m_task_map_.contains(task_id)) {
      // Found in task map. The task must be running.
      elem.status_prom.set_value({true, crane::grpc::TaskStatus::Running});
      continue;
    }

    // If a task id can be found in g_ctld_client, the task has ended.
    //  Now if CraneCtld check the status of these tasks, there is no need to
    //  send to TaskStatusChange again. Just cancel them.
    crane::grpc::TaskStatus status;
    bool exist =
        g_ctld_client->CancelTaskStatusChangeByTaskId(task_id, &status);
    if (exist) {
      elem.status_prom.set_value({true, status});
      continue;
    }

    elem.status_prom.set_value(
        {false, /* Invalid Value*/ crane::grpc::Pending});
  }
}

bool TaskManager::ChangeTaskTimeLimitAsync(task_id_t task_id,
                                           absl::Duration time_limit) {
  EvQueueChangeTaskTimeLimit elem{.task_id = task_id, .time_limit = time_limit};

  std::future<bool> ok_fut = elem.ok_prom.get_future();
  m_task_time_limit_change_queue_.enqueue(std::move(elem));
  event_active(m_ev_task_time_limit_change_, 0, 0);
  return ok_fut.get();
}

void TaskManager::EvChangeTaskTimeLimitCb_(int, short events, void* user_data) {
  auto* this_ = reinterpret_cast<TaskManager*>(user_data);

  EvQueueChangeTaskTimeLimit elem;
  while (this_->m_task_time_limit_change_queue_.try_dequeue(elem)) {
    auto iter = this_->m_task_map_.find(elem.task_id);
    if (iter != this_->m_task_map_.end()) {
      TaskInstance* task_instance = iter->second.get();
      this_->EvDelTerminationTimer_(task_instance);

      absl::Time start_time =
          absl::FromUnixSeconds(task_instance->task.start_time().seconds());
      absl::Duration const& new_time_limit = elem.time_limit;

      if (absl::Now() - start_time >= new_time_limit) {
        // If the task times out, terminate it.
        EvQueueTaskTerminate ev_task_terminate{elem.task_id};
        this_->m_task_terminate_queue_.enqueue(ev_task_terminate);
        event_active(this_->m_ev_task_terminate_, 0, 0);

      } else {
        // If the task haven't timed out, set up a new timer.
        this_->EvAddTerminationTimer_(
            task_instance,
            ToInt64Seconds((new_time_limit - (absl::Now() - start_time))));
      }
      elem.ok_prom.set_value(true);
    } else {
      CRANE_ERROR("Try to update the time limit of a non-existent task #{}.",
                  elem.task_id);
      elem.ok_prom.set_value(false);
    }
  }
}

bool TaskManager::MigrateProcToCgroupOfTask(pid_t pid, task_id_t task_id) {
  if (!this->m_task_id_to_cg_map_.Contains(task_id)) {
    return false;
  }

  auto cg_it = this->m_task_id_to_cg_map_[task_id];
  auto& cg_ptr = *cg_it;
  if (!cg_ptr) {
    auto cgroup_path = CgroupStrByTaskId_(task_id);
    cg_ptr = util::CgroupUtil::CreateOrOpen(
        cgroup_path,
        util::NO_CONTROLLER_FLAG |
            util::CgroupConstant::Controller::CPU_CONTROLLER |
            util::CgroupConstant::Controller::MEMORY_CONTROLLER |
            util::CgroupConstant::Controller::DEVICES_CONTROLLER,
        util::NO_CONTROLLER_FLAG, false);
  }

  return cg_ptr->MigrateProcIn(pid);
}

}  // namespace Craned<|MERGE_RESOLUTION|>--- conflicted
+++ resolved
@@ -24,12 +24,8 @@
 #include <filesystem>
 
 #include "ResourceAllocators.h"
-<<<<<<< HEAD
 #include "TaskExecutor.h"
-#include "crane/FdFunctions.h"
-=======
 #include "crane/OS.h"
->>>>>>> 305b9f19
 #include "protos/CraneSubprocess.pb.h"
 
 namespace Craned {
@@ -435,8 +431,6 @@
   m_sigint_cb_ = std::move(cb);
 }
 
-<<<<<<< HEAD
-=======
 CraneErr TaskManager::SpawnProcessInInstance_(TaskInstance* instance,
                                               ProcessInstance* process) {
   using google::protobuf::io::FileInputStream;
@@ -583,10 +577,10 @@
     ParseDelimitedFromZeroCopyStream(&msg, &istream, nullptr);
     if (!msg.ok()) std::abort();
 
-    const std::string& stdout_file_path =
-        process->batch_meta.parsed_output_file_pattern;
-    const std::string& stderr_file_path =
-        process->batch_meta.parsed_error_file_pattern;
+    auto batch_meta = process->GetBatchMeta();
+
+    const std::string& stdout_file_path = batch_meta.parsed_output_file_pattern;
+    const std::string& stderr_file_path = batch_meta.parsed_error_file_pattern;
 
     int stdout_fd =
         open(stdout_file_path.c_str(), O_RDWR | O_CREAT | O_APPEND, 0644);
@@ -722,7 +716,6 @@
   }
 }
 
->>>>>>> 305b9f19
 CraneErr TaskManager::ExecuteTaskAsync(crane::grpc::TaskToD const& task) {
   if (!m_task_id_to_cg_map_.Contains(task.task_id())) {
     CRANE_DEBUG("Executing task #{} without an allocated cgroup. Ignoring it.",
@@ -828,7 +821,6 @@
 
       // If this is a batch task, run it now.
       if (instance->task.type() == crane::grpc::Batch) {
-<<<<<<< HEAD
         std::unique_ptr<TaskExecutor> executor = nullptr;
 
         // Store meta data in executor
@@ -849,11 +841,6 @@
           executor =
               std::make_unique<ContainerInstance>(meta, bundle_path.string());
         }
-=======
-        instance->batch_meta.parsed_sh_script_path =
-            fmt::format("{}/Crane-{}.sh", g_config.CranedScriptDir, task_id);
-        auto& sh_path = instance->batch_meta.parsed_sh_script_path;
->>>>>>> 305b9f19
 
         if (executor == nullptr) {
           CRANE_ERROR("Failed to create executor for task #{}", task_id);
@@ -881,59 +868,32 @@
          * %u - Username
          * %x - Job name
          */
-<<<<<<< HEAD
-        CraneErr err = CraneErr::kOk;
-        std::string parsed_output_file_pattern{};
-        if (instance->task.batch_meta().output_file_pattern().empty()) {
-          // If output file path is not specified, first set it to cwd.
-          parsed_output_file_pattern = fmt::format("{}/", instance->task.cwd());
-        } else {
-          if (instance->task.batch_meta().output_file_pattern()[0] == '/') {
-            // If output file path is an absolute path, do nothing.
-            parsed_output_file_pattern =
-                instance->task.batch_meta().output_file_pattern();
-          } else {
-            // If output file path is a relative path, prepend cwd to the path.
-            parsed_output_file_pattern =
-                fmt::format("{}/{}", instance->task.cwd(),
-                            instance->task.batch_meta().output_file_pattern());
-          }
-        }
-
-        // Path ends with a directory, append default output file name
-        // `Crane-<Job ID>.out` to the path.
-        if (absl::EndsWith(parsed_output_file_pattern, "/")) {
-          parsed_output_file_pattern +=
-              fmt::format("Crane-{}.out", g_ctld_client->GetCranedId());
-        }
-
-        // Replace the format strings.
-=======
-        process->batch_meta.parsed_output_file_pattern = ParseFilePathPattern_(
+        std::string parsed_output_file_pattern = ParseFilePathPattern_(
             instance->task.batch_meta().output_file_pattern(),
             instance->task.cwd(), task_id);
->>>>>>> 305b9f19
         absl::StrReplaceAll({{"%j", std::to_string(task_id)},
                              {"%u", instance->pwd_entry.Username()},
                              {"%x", instance->task.name()}},
                             &parsed_output_file_pattern);
 
-        // Set the parsed output file pattern to batch_meta in executor.
-        executor->SetBatchMeta({
-            .parsed_output_file_pattern = std::move(parsed_output_file_pattern),
-        });
-
         // If -e / --error is not defined, leave
         // batch_meta.parsed_error_file_pattern empty;
+        std::string parsed_error_file_pattern = "";
         if (!instance->task.batch_meta().error_file_pattern().empty()) {
-          process->batch_meta.parsed_error_file_pattern = ParseFilePathPattern_(
+          parsed_error_file_pattern = ParseFilePathPattern_(
               instance->task.batch_meta().error_file_pattern(),
               instance->task.cwd(), task_id);
           absl::StrReplaceAll({{"%j", std::to_string(task_id)},
                                {"%u", instance->pwd_entry.Username()},
                                {"%x", instance->task.name()}},
-                              &process->batch_meta.parsed_error_file_pattern);
+                              &parsed_error_file_pattern);
         }
+
+        // Set the parsed output/error file pattern to batch_meta in executor.
+        executor->SetBatchMeta({
+            .parsed_output_file_pattern = std::move(parsed_output_file_pattern),
+            .parsed_error_file_pattern = std::move(parsed_error_file_pattern),
+        });
 
         // auto output_cb = [](std::string&& buf, void* data) {
         //   CRANE_TRACE("Read output from subprocess: {}", buf);
@@ -942,29 +902,23 @@
         // process->SetOutputCb(std::move(output_cb));
 
         // TODO: Modify this for ContainerInstance
-        err = executor->Spawn(instance->cgroup,
-                              std::move(GetEnvironVarsFromTask_(*instance)));
+        CraneErr err = executor->Spawn(
+            instance->cgroup, std::move(GetEnvironVarsFromTask_(*instance)));
 
         if (err == CraneErr::kOk) {
           this_->m_mtx_.Lock();
 
-          // Child process may finish or abort before we put its pid into maps.
-          // However, it doesn't matter because SIGCHLD will be handled after
-          // this function or event ends.
-          // Add indexes from pid to TaskInstance*, TaskExecutor*
+          // Child process may finish or abort before we put its pid into
+          // maps. However, it doesn't matter because SIGCHLD will be handled
+          // after this function or event ends. Add indexes from pid to
+          // TaskInstance*, TaskExecutor*
           this_->m_pid_task_map_.emplace(executor->GetPid(), instance);
           this_->m_pid_exec_map_.emplace(executor->GetPid(), executor.get());
 
           this_->m_mtx_.Unlock();
 
-<<<<<<< HEAD
           // Move the ownership of TaskExecutor into the TaskInstance.
           instance->executors.emplace(executor->GetPid(), std::move(executor));
-=======
-          // Move the ownership of ProcessInstance into the
-          // TaskInstance.
-          instance->processes.emplace(process->GetPid(), std::move(process));
->>>>>>> 305b9f19
         } else {
           this_->EvActivateTaskStatusChange_(
               task_id, crane::grpc::TaskStatus::Failed,
@@ -1223,8 +1177,9 @@
       CRANE_DEBUG("Terminating a non-existent task #{}.", elem.task_id);
 
       // Note if Ctld wants to terminate some tasks that are not running,
-      // it might indicate other nodes allocated to the task might have crashed.
-      // We should mark the task as kind of not runnable by removing its cgroup.
+      // it might indicate other nodes allocated to the task might have
+      // crashed. We should mark the task as kind of not runnable by
+      // removing its cgroup.
       //
       // Considering such a situation:
       // In Task Scheduler of Ctld,
@@ -1239,8 +1194,8 @@
       // In order to give Ctld kind of feedback without adding complicated
       // synchronizing mechanism in ScheduleThread_(),
       // we just remove the cgroup for such task, Ctld will fail in the
-      // following ExecuteTasks and the task will go to the right place as well
-      // as the completed queue.
+      // following ExecuteTasks and the task will go to the right place as
+      // well as the completed queue.
 
       uid_t uid;
       {
@@ -1249,7 +1204,8 @@
         if (!vp) return;
 
         CRANE_DEBUG(
-            "Remove cgroup for task #{} for potential crashes of other craned.",
+            "Remove cgroup for task #{} for potential crashes of other "
+            "craned.",
             elem.task_id);
         uid = *vp;
       }
@@ -1268,12 +1224,13 @@
     if (task_instance->task.type() == crane::grpc::Interactive) sig = SIGHUP;
 
     if (!task_instance->executors.empty()) {
-      // For an Interactive task with a process running or a Batch task, we just
-      // send a kill signal here.
+      // For an Interactive task with a process running or a Batch task, we
+      // just send a kill signal here.
       for (auto&& [pid, pr_instance] : task_instance->executors)
         pr_instance->Kill(sig);
     } else if (task_instance->task.type() == crane::grpc::Interactive) {
-      // For an Interactive task with no process running, it ends immediately.
+      // For an Interactive task with no process running, it ends
+      // immediately.
       this_->EvActivateTaskStatusChange_(elem.task_id, crane::grpc::Completed,
                                          ExitCode::kExitCodeTerminated,
                                          std::nullopt);
@@ -1329,7 +1286,8 @@
 bool TaskManager::ReleaseCgroupAsync(uint32_t task_id, uid_t uid) {
   if (!this->m_uid_to_task_ids_map_.Contains(uid)) {
     CRANE_DEBUG(
-        "Trying to release a non-existent cgroup for uid #{}. Ignoring it...",
+        "Trying to release a non-existent cgroup for uid #{}. Ignoring "
+        "it...",
         uid);
     return false;
   }
@@ -1343,16 +1301,17 @@
 
   if (!this->m_task_id_to_cg_map_.Contains(task_id)) {
     CRANE_DEBUG(
-        "Trying to release a non-existent cgroup for task #{}. Ignoring it...",
+        "Trying to release a non-existent cgroup for task #{}. Ignoring "
+        "it...",
         task_id);
 
     return false;
   } else {
-    // The termination of all processes in a cgroup is a time-consuming work.
-    // Therefore, once we are sure that the cgroup for this task exists, we
-    // let gRPC call return and put the termination work into the thread pool
-    // to avoid blocking the event loop of TaskManager.
-    // Kind of async behavior.
+    // The termination of all processes in a cgroup is a time-consuming
+    // work. Therefore, once we are sure that the cgroup for this task
+    // exists, we let gRPC call return and put the termination work into the
+    // thread pool to avoid blocking the event loop of TaskManager. Kind of
+    // async behavior.
 
     // avoid deadlock by Erase at next line
     util::Cgroup* cgroup = this->m_task_id_to_cg_map_[task_id]->release();
@@ -1430,8 +1389,8 @@
     }
 
     // If a task id can be found in g_ctld_client, the task has ended.
-    //  Now if CraneCtld check the status of these tasks, there is no need to
-    //  send to TaskStatusChange again. Just cancel them.
+    //  Now if CraneCtld check the status of these tasks, there is no need
+    //  to send to TaskStatusChange again. Just cancel them.
     crane::grpc::TaskStatus status;
     bool exist =
         g_ctld_client->CancelTaskStatusChangeByTaskId(task_id, &status);
