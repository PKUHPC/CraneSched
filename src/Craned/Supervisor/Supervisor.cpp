/**
 * Copyright (c) 2024 Peking University and Peking University
 * Changsha Institute for Computing and Digital Economy
 *
 * This program is free software: you can redistribute it and/or modify
 * it under the terms of the GNU Affero General Public License as
 * published by the Free Software Foundation, either version 3 of the
 * License, or (at your option) any later version.
 *
 * This program is distributed in the hope that it will be useful,
 * but WITHOUT ANY WARRANTY; without even the implied warranty of
 * MERCHANTABILITY or FITNESS FOR A PARTICULAR PURPOSE.  See the
 * GNU Affero General Public License for more details.
 *
 * You should have received a copy of the GNU Affero General Public License
 * along with this program.  If not, see <https://www.gnu.org/licenses/>.
 */
#include "SupervisorPublicDefs.h"
// Precompiled header comes first.

#include <google/protobuf/util/delimited_message_util.h>

#include <cxxopts.hpp>

#include "CranedClient.h"
#include "SupervisorServer.h"
#include "TaskManager.h"
#include "crane/PasswordEntry.h"
#include "crane/PluginClient.h"

using Craned::Supervisor::g_config;

void InitFromStdin(int argc, char** argv) {
  cxxopts::Options options("CSupervisor");

  // clang-format off
  options.add_options()
      ("v,version", "Display version information")
      ("h,help", "Display help for CSupervisor")
      ;
  // clang-format on

  cxxopts::ParseResult parsed_args;
  try {
    parsed_args = options.parse(argc, argv);
  } catch (cxxopts::OptionException& e) {
    fmt::print(stderr, "{}\n{}", e.what(), options.help());
    std::exit(1);
  }

  if (parsed_args.count("help") > 0) {
    fmt::print("{}\n", options.help());
    std::exit(0);
  }

  if (parsed_args.count("version") > 0) {
    fmt::print("Version: {}\n", CRANE_VERSION_STRING);
    std::exit(0);
  }

  using google::protobuf::io::FileInputStream;
  using google::protobuf::util::ParseDelimitedFromZeroCopyStream;

  auto istream = FileInputStream(STDIN_FILENO);
  crane::grpc::supervisor::InitSupervisorRequest msg;
  auto ok = ParseDelimitedFromZeroCopyStream(&msg, &istream, nullptr);
  if (!ok) {
    fmt::print(stderr, "[Supervisor] Failed to recv message from Craned.\n");
    std::abort();
  }

  g_config.JobId = msg.job_id();
  g_config.StepId = msg.step_id();
  g_config.StepSpec = msg.step_spec();
  g_config.CranedIdOfThisNode = msg.craned_id();
  g_config.TaskCount = 1;
  g_config.SupervisorDebugLevel = msg.debug_level();
  g_config.CranedUnixSocketPath = msg.craned_unix_socket_path();
  g_config.CraneBaseDir = msg.crane_base_dir();
  g_config.CraneScriptDir = msg.crane_script_dir();
  g_config.CforedListenConf.TlsConfig.Enabled =
      msg.cfored_listen_conf().use_tls();
  g_config.CforedListenConf.TlsConfig.TlsCerts.CertContent =
      msg.cfored_listen_conf().tls_certs().cert_content();
  g_config.CforedListenConf.TlsConfig.CaContent =
      msg.cfored_listen_conf().tls_certs().ca_content();
  g_config.CforedListenConf.TlsConfig.TlsCerts.KeyContent =
      msg.cfored_listen_conf().tls_certs().key_content();
  g_config.CforedListenConf.TlsConfig.DomainSuffix =
      msg.cfored_listen_conf().domain_suffix();

  // Environment from JobManager
  g_config.JobEnv.clear();
  for (const auto& [key, value] : msg.env()) {
    g_config.JobEnv.emplace(key, value);
  }

  // Cgroup path for OOM monitoring
  g_config.CgroupPath = msg.cgroup_path();

  // Container config
  g_config.Container.Enabled = msg.has_container_config();
  if (g_config.Container.Enabled) {
    g_config.Container.TempDir = msg.container_config().temp_dir();
<<<<<<< HEAD
    g_config.Container.RuntimeBin = msg.container_config().runtime_bin();
    g_config.Container.RuntimeState = msg.container_config().state_cmd();
    g_config.Container.RuntimeRun = msg.container_config().run_cmd();
    g_config.Container.RuntimeKill = msg.container_config().kill_cmd();
    g_config.Container.RuntimeDelete = msg.container_config().delete_cmd();
    g_config.Container.RuntimePause = msg.container_config().pause_cmd();
    g_config.Container.RuntimeResume = msg.container_config().resume_cmd();
=======
    g_config.Container.RuntimeEndpoint =
        msg.container_config().runtime_endpoint();
    g_config.Container.ImageEndpoint = msg.container_config().image_endpoint();
>>>>>>> 7179418e
  }

  // Plugin config
  g_config.Plugin.Enabled = msg.has_plugin_config();
  if (g_config.Plugin.Enabled)
    g_config.Plugin.PlugindSockPath = msg.plugin_config().socket_path();

  g_config.SupervisorLogFile =
      std::filesystem::path(msg.log_dir()) /
      fmt::format("{}.{}.log", g_config.JobId, g_config.StepId);

  g_config.SupervisorUnixSockPath =
      std::filesystem::path(kDefaultSupervisorUnixSockDir) /
      fmt::format("step_{}.{}.sock", g_config.JobId, g_config.StepId);

  auto log_level = StrToLogLevel(g_config.SupervisorDebugLevel);
  if (log_level.has_value()) {
    InitLogger(log_level.value(), g_config.SupervisorLogFile, false);
  } else {
    fmt::print(stderr, "[Supervisor] Invalid debug level: {}\n",
               g_config.SupervisorDebugLevel);
    ok = false;
  }

  if (!ok) {
    using google::protobuf::io::FileOutputStream;
    using google::protobuf::util::SerializeDelimitedToZeroCopyStream;
    auto ostream = FileOutputStream(STDOUT_FILENO);
    crane::grpc::supervisor::SupervisorReady msg;
    msg.set_ok(ok);
    SerializeDelimitedToZeroCopyStream(msg, &ostream);
    ostream.Flush();
    std::abort();
  }
}

bool CreateRequiredDirectories() {
  bool ok{true};
  ok = util::os::CreateFolders(g_config.CraneScriptDir);
  if (!ok) return ok;

  if (g_config.SupervisorDebugLevel != "off") {
    ok = util::os::CreateFoldersForFile(g_config.SupervisorLogFile);
    if (!ok) return ok;
  }

  ok = util::os::CreateFolders(kDefaultSupervisorUnixSockDir);
  return ok;
}

void GlobalVariableInit() {
  bool ok = CreateRequiredDirectories();
  using google::protobuf::io::FileOutputStream;
  using google::protobuf::util::SerializeDelimitedToZeroCopyStream;
  auto ostream = FileOutputStream(STDOUT_FILENO);

  // Ready for grpc call
  crane::grpc::supervisor::SupervisorReady msg;
  msg.set_ok(ok);
  if (!ok) {
    SerializeDelimitedToZeroCopyStream(msg, &ostream);
    ostream.Close();
    std::abort();
  }

  // Ignore following sig
  signal(SIGINT, SIG_IGN);
  signal(SIGTERM, SIG_IGN);
  signal(SIGTSTP, SIG_IGN);
  signal(SIGQUIT, SIG_IGN);
  // Mask SIGPIPE to prevent Supervisor from crushing due to
  // SIGPIPE while communicating with spawned task processes.
  signal(SIGPIPE, SIG_IGN);
  signal(SIGUSR1, SIG_IGN);
  signal(SIGUSR2, SIG_IGN);
  signal(SIGALRM, SIG_IGN);
  signal(SIGHUP, SIG_IGN);

  // Set OOM score adjustment for supervisor process
  std::filesystem::path oom_adj_file =
      fmt::format("/proc/{}/oom_score_adj", getpid());

  std::ofstream oom_adj_file_stream(oom_adj_file);
  if (!oom_adj_file_stream.is_open()) {
    std::exit(1);
  }

  oom_adj_file_stream << "-1000";
  oom_adj_file_stream.close();

  if (oom_adj_file_stream.fail()) {
    std::exit(1);
  }

  PasswordEntry::InitializeEntrySize();

  Craned::Common::CgroupManager::Init(
      StrToLogLevel(g_config.SupervisorDebugLevel).value());
  g_thread_pool =
      std::make_unique<BS::thread_pool>(std::thread::hardware_concurrency());
  g_task_mgr = std::make_unique<Craned::Supervisor::TaskManager>();

  g_craned_client = std::make_unique<Craned::Supervisor::CranedClient>();
  g_craned_client->InitChannelAndStub(
      fmt::format("unix://{}", g_config.CranedUnixSocketPath.string()));

  if (g_config.Plugin.Enabled) {
    CRANE_INFO("[Plugin] Plugin module is enabled.");
    g_plugin_client = std::make_unique<plugin::PluginClient>();
    g_plugin_client->InitChannelAndStub(g_config.Plugin.PlugindSockPath);
  }

  g_server = std::make_unique<Craned::Supervisor::SupervisorServer>();

  // Make sure grpc server is ready to receive requests.
  std::this_thread::sleep_for(std::chrono::milliseconds(100));

  ok = SerializeDelimitedToZeroCopyStream(msg, &ostream);

  ok &= ostream.Flush();
  if (!ok) std::abort();
}

void StartServer() {
  constexpr uint64_t file_max = 640000;
  if (!util::os::SetMaxFileDescriptorNumber(file_max)) {
    CRANE_ERROR("Unable to set file descriptor limits to {}", file_max);
    std::exit(1);
  }

  GlobalVariableInit();

  // Set FD_CLOEXEC on stdin, stdout, stderr
  util::os::SetCloseOnExecOnFdRange(STDIN_FILENO, STDERR_FILENO + 1);

  CRANE_INFO("Supervisor started step type: {}.",
             static_cast<int>(g_config.StepSpec.step_type()));
  if (g_config.StepSpec.step_type() == crane::grpc::StepType::DAEMON) {
    ::Craned::Supervisor::g_runtime_status.Status =
        Craned::Supervisor::StepStatus::Running;
  } else {
    ::Craned::Supervisor::g_runtime_status.Status =
        Craned::Supervisor::StepStatus::Configured;
  }

  g_craned_client->StepStatusChangeAsync(
      ::Craned::Supervisor::g_runtime_status.Status, 0, std::nullopt);
  g_server->Wait();
  g_server.reset();
  g_task_mgr->Wait();
  g_task_mgr.reset();

  g_craned_client.reset();
  g_plugin_client.reset();

  g_thread_pool->wait();
  g_thread_pool.reset();

  std::exit(0);
}

void InstallStackTraceHooks() {
  static backward::SignalHandling sh;
  if (!sh.loaded()) {
    CRANE_ERROR("Failed to install stacktrace hooks.");
    std::exit(1);
  }
}

int main(int argc, char** argv) {
  InitFromStdin(argc, argv);
  InstallStackTraceHooks();
  StartServer();
}<|MERGE_RESOLUTION|>--- conflicted
+++ resolved
@@ -102,19 +102,9 @@
   g_config.Container.Enabled = msg.has_container_config();
   if (g_config.Container.Enabled) {
     g_config.Container.TempDir = msg.container_config().temp_dir();
-<<<<<<< HEAD
-    g_config.Container.RuntimeBin = msg.container_config().runtime_bin();
-    g_config.Container.RuntimeState = msg.container_config().state_cmd();
-    g_config.Container.RuntimeRun = msg.container_config().run_cmd();
-    g_config.Container.RuntimeKill = msg.container_config().kill_cmd();
-    g_config.Container.RuntimeDelete = msg.container_config().delete_cmd();
-    g_config.Container.RuntimePause = msg.container_config().pause_cmd();
-    g_config.Container.RuntimeResume = msg.container_config().resume_cmd();
-=======
     g_config.Container.RuntimeEndpoint =
         msg.container_config().runtime_endpoint();
     g_config.Container.ImageEndpoint = msg.container_config().image_endpoint();
->>>>>>> 7179418e
   }
 
   // Plugin config
