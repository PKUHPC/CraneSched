/**
 * Copyright (c) 2024 Peking University and Peking University
 * Changsha Institute for Computing and Digital Economy
 *
 * This program is free software: you can redistribute it and/or modify
 * it under the terms of the GNU Affero General Public License as
 * published by the Free Software Foundation, either version 3 of the
 * License, or (at your option) any later version.
 *
 * This program is distributed in the hope that it will be useful,
 * but WITHOUT ANY WARRANTY; without even the implied warranty of
 * MERCHANTABILITY or FITNESS FOR A PARTICULAR PURPOSE.  See the
 * GNU Affero General Public License for more details.
 *
 * You should have received a copy of the GNU Affero General Public License
 * along with this program.  If not, see <https://www.gnu.org/licenses/>.
 */

#include "TaskManager.h"

#include <absl/strings/str_split.h>
#include <google/protobuf/util/delimited_message_util.h>
#include <grp.h>
#include <pty.h>
#include <spdlog/fmt/bundled/core.h>
#include <sys/eventfd.h>
#include <sys/wait.h>

#include <nlohmann/json.hpp>

#include "CforedClient.h"
#include "CgroupManager.h"
#include "CranedClient.h"
#include "SupervisorPublicDefs.h"
#include "SupervisorServer.h"
#include "crane/OS.h"
#include "crane/PublicHeader.h"
#include "crane/String.h"

namespace Craned::Supervisor {

using Common::CgroupManager;

StepInstance::~StepInstance() {
  if (termination_timer) {
    termination_timer->close();
  }
}

bool StepInstance::IsBatch() const { return !interactive_type.has_value(); }

bool StepInstance::IsCrun() const {
  return interactive_type.has_value() &&
         interactive_type.value() == crane::grpc::Crun;
}

bool StepInstance::IsCalloc() const {
  return interactive_type.has_value() &&
         interactive_type.value() == crane::grpc::Calloc;
}
EnvMap StepInstance::GetStepProcessEnv() const {
  std::unordered_map<std::string, std::string> env_map;

  // Job env from CraneD
  for (auto& [name, value] : g_config.JobEnv) {
    env_map.emplace(name, value);
  }

  // Crane env will override user task env;
  for (auto& [name, value] : m_step_to_supv_.env()) {
    env_map.emplace(name, value);
  }

  if (m_step_to_supv_.get_user_env()) {
    // If --get-user-env is set, the new environment is inherited
    // from the execution CraneD rather than the submitting node.
    //
    // Since we want to reinitialize the environment variables of the user
    // by reloading the settings in something like .bashrc or /etc/profile,
    // we are actually performing two steps: login -> start shell.
    // Shell starting is done by calling "bash --login".
    //
    // During shell starting step, the settings in
    // /etc/profile, ~/.bash_profile, ... are loaded.
    //
    // During login step, "HOME" and "SHELL" are set.
    // Here we are just mimicking the login module.

    // Slurm uses `su <username> -c /usr/bin/env` to retrieve
    // all the environment variables.
    // We use a more tidy way.
    env_map.emplace("HOME", pwd.HomeDir());
    env_map.emplace("SHELL", pwd.Shell());
  }

  env_map.emplace("CRANE_JOB_NODELIST",
                  absl::StrJoin(m_step_to_supv_.allocated_nodes(), ";"));
  env_map.emplace("CRANE_EXCLUDES",
                  absl::StrJoin(m_step_to_supv_.excludes(), ";"));
  env_map.emplace("CRANE_JOB_NAME", m_step_to_supv_.name());
  env_map.emplace("CRANE_ACCOUNT", m_step_to_supv_.account());
  env_map.emplace("CRANE_PARTITION", m_step_to_supv_.partition());
  env_map.emplace("CRANE_QOS", m_step_to_supv_.qos());

  int64_t time_limit_sec = m_step_to_supv_.time_limit().seconds();
  int64_t hours = time_limit_sec / 3600;
  int64_t minutes = (time_limit_sec % 3600) / 60;
  int64_t seconds = time_limit_sec % 60;
  std::string time_limit =
      fmt::format("{:0>2}:{:0>2}:{:0>2}", hours, minutes, seconds);
  env_map.emplace("CRANE_TIMELIMIT", time_limit);
  return env_map;
}

void StepInstance::AddTaskInstance(task_id_t task_id,
                                   std::unique_ptr<ITaskInstance>&& task) {
  m_task_map_.emplace(task_id, std::move(task));
}
ITaskInstance* StepInstance::GetTaskInstance(task_id_t task_id) {
  return m_task_map_.at(task_id).get();
}
const ITaskInstance* StepInstance::GetTaskInstance(task_id_t task_id) const {
  return m_task_map_.at(task_id).get();
}

std::unique_ptr<ITaskInstance> StepInstance::RemoveTaskInstance(
    task_id_t task_id) {
  CRANE_ASSERT(m_task_map_.contains(task_id));
  std::unique_ptr task = std::move(m_task_map_.at(task_id));
  m_task_map_.erase(task_id);
  return task;
}

bool StepInstance::AllTaskFinished() const { return m_task_map_.empty(); }

ITaskInstance::~ITaskInstance() {
  if (m_parent_step_inst_->IsCrun()) {
    auto* crun_meta = GetCrunMeta();

    close(crun_meta->stdin_read);
    // For crun pty job, avoid close same fd twice
    if (crun_meta->stdout_read != crun_meta->stdin_read)
      close(crun_meta->stdout_read);

    if (!crun_meta->x11_auth_path.empty() &&
        !absl::EndsWith(crun_meta->x11_auth_path, "XXXXXX")) {
      std::error_code ec;
      bool ok = std::filesystem::remove(crun_meta->x11_auth_path, ec);
      if (!ok)
        CRANE_ERROR("Failed to remove x11 auth {} for task #{}: {}",
                    crun_meta->x11_auth_path,
                    this->m_parent_step_inst_->GetStep().task_id(),
                    ec.message());
    }
  }
}

EnvMap ITaskInstance::GetChildProcessEnv() const {
  std::unordered_map<std::string, std::string> env_map;

  // Job env from CraneD
  for (auto& [name, value] : g_config.JobEnv) {
    env_map.emplace(name, value);
  }

  // Crane env will override user task env;
  for (auto& [name, value] : this->m_parent_step_inst_->GetStep().env()) {
    env_map.emplace(name, value);
  }

  for (auto& [name, value] : this->m_parent_step_inst_->GetStepProcessEnv()) {
    env_map.emplace(name, value);
  }

  // TODO: Move this to step instance.
  if (this->m_parent_step_inst_->IsCrun()) {
    auto const& ia_meta =
        this->m_parent_step_inst_->GetStep().interactive_meta();
    if (!ia_meta.term_env().empty())
      env_map.emplace("TERM", ia_meta.term_env());

    if (ia_meta.x11()) {
      auto const& x11_meta = ia_meta.x11_meta();

      std::string target =
          ia_meta.x11_meta().enable_forwarding() ? "" : x11_meta.target();
      env_map["DISPLAY"] =
          fmt::format("{}:{}", target, this->GetCrunMeta()->x11_port - 6000);
      env_map["XAUTHORITY"] = this->GetCrunMeta()->x11_auth_path;
    }
  }
  return env_map;
}

std::string ITaskInstance::ParseFilePathPattern_(const std::string& pattern,
                                                 const std::string& cwd) const {
  std::filesystem::path resolved_path(pattern);

  // If not specified, use cwd.
  if (resolved_path.empty())
    resolved_path = cwd;
  else if (resolved_path.is_relative())
    resolved_path = cwd / resolved_path;

  // Path ends with a directory, append default stdout/err file name
  // `Crane-<Job ID>.out` to the path.
  if (std::filesystem::is_directory(resolved_path))
    resolved_path =
        resolved_path /
        fmt::format("Crane-{}.out", m_parent_step_inst_->GetStep().task_id());

  std::string resolved_path_pattern = std::move(resolved_path.string());
  absl::StrReplaceAll(
      {{"%j", std::to_string(m_parent_step_inst_->GetStep().task_id())},
       {"%u", m_parent_step_inst_->pwd.Username()},
       {"%x", m_parent_step_inst_->GetStep().name()}},
      &resolved_path_pattern);

  return resolved_path_pattern;
}

CraneErrCode ITaskInstance::SetupCrunX11_() {
  auto* inst_crun_meta = this->GetCrunMeta();
  const PasswordEntry& pwd_entry = m_parent_step_inst_->pwd;

  inst_crun_meta->x11_auth_path =
      fmt::sprintf("%s/.crane/xauth/.Xauthority-XXXXXX", pwd_entry.HomeDir());

  bool ok = util::os::CreateFoldersForFileEx(
      inst_crun_meta->x11_auth_path, pwd_entry.Uid(), pwd_entry.Gid(), 0700);
  if (!ok) {
    CRANE_ERROR("Failed to create xauth source file for task #{}",
                this->m_parent_step_inst_->GetStep().task_id());
    return CraneErrCode::ERR_SYSTEM_ERR;
  }

  // Default file permission is 0600.
  int xauth_fd = mkstemp(inst_crun_meta->x11_auth_path.data());
  if (xauth_fd == -1) {
    CRANE_ERROR("mkstemp() for xauth file failed: {}\n", strerror(errno));
    return CraneErrCode::ERR_SYSTEM_ERR;
  }

  int ret = fchown(xauth_fd, m_parent_step_inst_->pwd.Uid(),
                   m_parent_step_inst_->pwd.Gid());
  if (ret == -1) {
    CRANE_ERROR("fchown() for xauth file failed: {}\n", strerror(errno));
    return CraneErrCode::ERR_SYSTEM_ERR;
  }
  return CraneErrCode::SUCCESS;
}

CraneExpected<pid_t> ITaskInstance::ForkCrunAndInitMeta_() {
  if (!m_parent_step_inst_->IsCrun()) return fork();

  auto* meta = GetCrunInstanceMeta();
  meta->pty = m_parent_step_inst_->GetStep().interactive_meta().pty();
  CRANE_DEBUG("Launch crun task #{} pty: {}",
              m_parent_step_inst_->GetStep().task_id(), meta->pty);

  int to_crun_pipe[2], from_crun_pipe[2];
  int crun_pty_fd = -1;

  if (!meta->pty) {
    if (pipe(to_crun_pipe) == -1) {
      CRANE_ERROR("[Task #{}] Failed to create pipe for task io forward: {}",
                  m_parent_step_inst_->GetStep().task_id(), strerror(errno));
      return std::unexpected(CraneErrCode::ERR_SYSTEM_ERR);
    }

    if (pipe(from_crun_pipe) == -1) {
      CRANE_ERROR("[Task #{}] Failed to create pipe for task io forward: {}",
                  m_parent_step_inst_->GetStep().task_id(), strerror(errno));
      close(to_crun_pipe[0]);
      close(to_crun_pipe[1]);
      return std::unexpected(CraneErrCode::ERR_SYSTEM_ERR);
    }
  }

  pid_t pid = -1;
  if (meta->pty) {
    pid = forkpty(&crun_pty_fd, nullptr, nullptr, nullptr);

    if (pid > 0) {
      meta->stdin_read = crun_pty_fd;
      meta->stdout_read = crun_pty_fd;
      meta->stdin_write = crun_pty_fd;
      meta->stdout_write = crun_pty_fd;
    }
  } else {
    pid = fork();

    meta->stdin_write = to_crun_pipe[1];
    meta->stdin_read = to_crun_pipe[0];
    meta->stdout_write = from_crun_pipe[1];
    meta->stdout_read = from_crun_pipe[0];

    if (pid == -1) {
      close(to_crun_pipe[0]);
      close(to_crun_pipe[1]);
      close(from_crun_pipe[0]);
      close(from_crun_pipe[1]);
    }
  }

  return pid;
}

bool ITaskInstance::SetupCrunFwdAtParent_(uint16_t* x11_port) {
  auto* meta = dynamic_cast<CrunInstanceMeta*>(m_meta_.get());

  if (!meta->pty) {
    // For non-pty tasks, pipe is used for stdin/stdout and one end should be
    // closed.
    close(meta->stdin_read);
    close(meta->stdout_write);
  }
  // For pty tasks, stdin_read and stdout_write are the same fd and should not
  // be closed.

  const auto& parent_step = m_parent_step_inst_->GetStep();
  auto* parent_cfored_client = m_parent_step_inst_->GetCforedClient();

  auto ok = parent_cfored_client->InitFwdMetaAndUvStdoutFwdHandler(
      m_pid_, meta->stdin_write, meta->stdout_read, meta->pty);
  if (!ok) return false;

  if (m_parent_step_inst_->x11) {
    if (m_parent_step_inst_->x11_fwd)
      meta->x11_port = parent_cfored_client->InitUvX11FwdHandler(m_pid_);
    else
      meta->x11_port = parent_step.interactive_meta().x11_meta().port();

    if (x11_port != nullptr) *x11_port = meta->x11_port;

    CRANE_TRACE("Crun task x11 enabled. Forwarding: {}, X11 Port: {}",
                m_parent_step_inst_->x11_fwd, meta->x11_port);
  }

  // TODO: It's ok here to start the uv loop thread, since currently 1 task only
  //  corresponds to 1 step.
  parent_cfored_client->StartUvLoopThread();
  return true;
}

void ITaskInstance::ResetChildProcSigHandler_() {
  // Recover SIGPIPE default handler in from child processes.
  signal(SIGPIPE, SIG_DFL);
  // Disable SIGABRT backtrace from child processes.
  signal(SIGABRT, SIG_DFL);
  // Reset the following signal handlers to default.
  signal(SIGINT, SIG_DFL);
  signal(SIGTERM, SIG_DFL);
  signal(SIGTSTP, SIG_DFL);
  signal(SIGQUIT, SIG_DFL);
  signal(SIGUSR1, SIG_DFL);
  signal(SIGUSR2, SIG_DFL);
  signal(SIGALRM, SIG_DFL);
  signal(SIGHUP, SIG_DFL);
}

CraneErrCode ITaskInstance::SetChildProcessProperty_() {
  // Reset OOM score adjustment for child process
  std::filesystem::path oom_score_adj_file =
      fmt::format("/proc/{}/oom_score_adj", getpid());
  std::ofstream oom_score_adj_stream(oom_score_adj_file);
  if (oom_score_adj_stream.is_open()) {
    oom_score_adj_stream << "0";
<<<<<<< HEAD
    oom_score_adj_stream.close();
  }
=======
  } else {
    fmt::print(stderr,
               "[Subprocess] Error: Failed to open oom_score_adj file: pid #{}",
               getpid());
  }
  oom_score_adj_stream.close();
>>>>>>> 6992a827

  int ngroups = 0;
  auto& pwd = m_parent_step_inst_->pwd;
  // We should not check rc here. It must be -1.
  getgrouplist(pwd.Username().c_str(), m_parent_step_inst_->GetStep().gid(),
               nullptr, &ngroups);

  std::vector<gid_t> gids(ngroups);
  int rc =
      getgrouplist(pwd.Username().c_str(), m_parent_step_inst_->GetStep().gid(),
                   gids.data(), &ngroups);
  if (rc == -1) {
    fmt::print(stderr, "[Subproc] Error: getgrouplist() for user '{}'\n",
               pwd.Username());
    return CraneErrCode::ERR_SYSTEM_ERR;
  }

  if (auto it = std::ranges::find(gids, m_parent_step_inst_->GetStep().gid());
      it != gids.begin()) {
    gids.erase(it);
    gids.insert(gids.begin(), m_parent_step_inst_->GetStep().gid());
  }

  if (!std::ranges::contains(gids, pwd.Gid())) gids.emplace_back(pwd.Gid());

  rc = setgroups(gids.size(), gids.data());
  if (rc == -1) {
    fmt::print(stderr, "[Subprocess] Error: setgroups() failed: {}\n",
               strerror(errno));
    return CraneErrCode::ERR_SYSTEM_ERR;
  }

  rc = setresgid(m_parent_step_inst_->GetStep().gid(),
                 m_parent_step_inst_->GetStep().gid(),
                 m_parent_step_inst_->GetStep().gid());
  if (rc == -1) {
    fmt::print(stderr, "[Subprocess] Error: setegid() failed: {}\n",
               strerror(errno));
    return CraneErrCode::ERR_SYSTEM_ERR;
  }

  rc = setresuid(pwd.Uid(), pwd.Uid(), pwd.Uid());
  if (rc == -1) {
    fmt::print(stderr, "[Subprocess] Error: seteuid() failed: {}\n",
               strerror(errno));
    return CraneErrCode::ERR_SYSTEM_ERR;
  }

  const std::string& cwd = m_parent_step_inst_->GetStep().cwd();
  rc = chdir(cwd.c_str());
  if (rc == -1) {
    fmt::print(stderr, "[Subprocess] Error: chdir to {}. {}\n", cwd.c_str(),
               strerror(errno));
    return CraneErrCode::ERR_SYSTEM_ERR;
  }

  // Set pgid to the pid of task root process.
  setpgid(0, 0);

  return CraneErrCode::SUCCESS;
}

CraneErrCode ITaskInstance::SetChildProcessBatchFd_() {
  int stdout_fd, stderr_fd;

  auto* meta = dynamic_cast<BatchInstanceMeta*>(m_meta_.get());
  const std::string& stdout_file_path = meta->parsed_output_file_pattern;
  const std::string& stderr_file_path = meta->parsed_error_file_pattern;

  int open_mode = m_parent_step_inst_->GetStep().batch_meta().open_mode_append()
                      ? O_APPEND
                      : O_TRUNC;
  stdout_fd =
      open(stdout_file_path.c_str(), O_RDWR | O_CREAT | open_mode, 0644);
  if (stdout_fd == -1) {
    fmt::print(stderr, "[Subprocess] Error: open {}. {}\n", stdout_file_path,
               strerror(errno));
    return CraneErrCode::ERR_SYSTEM_ERR;
  }
  dup2(stdout_fd, 1);  // stdout -> output file

  if (stderr_file_path.empty()) {
    // if stderr file is not set, redirect stderr to stdout
    dup2(stdout_fd, 2);
  } else {
    stderr_fd =
        open(stderr_file_path.c_str(), O_RDWR | O_CREAT | open_mode, 0644);
    if (stderr_fd == -1) {
      fmt::print(stderr, "[Subprocess] Error: open {}. {}\n", stderr_file_path,
                 strerror(errno));
      return CraneErrCode::ERR_SYSTEM_ERR;
    }
    dup2(stderr_fd, 2);  // stderr -> error file
    close(stderr_fd);
  }
  close(stdout_fd);

  return CraneErrCode::SUCCESS;
}

void ITaskInstance::SetupCrunFwdAtChild_() {
  const auto* meta = GetCrunInstanceMeta();

  if (!meta->pty) {
    dup2(meta->stdin_read, STDIN_FILENO);
    dup2(meta->stdout_write, STDOUT_FILENO);
    dup2(meta->stdout_write, STDERR_FILENO);
  }
}

void ITaskInstance::SetupChildProcessCrunX11_() {
  auto* inst_crun_meta = this->GetCrunMeta();
  const auto& proto_x11_meta =
      this->m_parent_step_inst_->GetStep().interactive_meta().x11_meta();

  std::string x11_target = proto_x11_meta.enable_forwarding()
                               ? g_config.CranedIdOfThisNode
                               : proto_x11_meta.target();
  std::string x11_disp_fmt =
      proto_x11_meta.enable_forwarding() ? "%s/unix:%u" : "%s:%u";

  std::string display =
      fmt::sprintf(x11_disp_fmt, x11_target, inst_crun_meta->x11_port - 6000);

  std::vector<const char*> xauth_argv{
      "/usr/bin/xauth",
      "-v",
      "-f",
      inst_crun_meta->x11_auth_path.c_str(),
      "add",
      display.c_str(),
      "MIT-MAGIC-COOKIE-1",
      proto_x11_meta.cookie().c_str(),
  };

  xauth_argv.push_back(nullptr);

  subprocess_s subprocess{};
  int result = subprocess_create(xauth_argv.data(), 0, &subprocess);
  if (0 != result) {
    fmt::print(stderr,
               "[Craned Subprocess] xauth subprocess creation failed: {}.\n",
               strerror(errno));
    std::abort();
  }

  auto buf = std::make_unique<char[]>(4096);
  std::string xauth_stdout_str, xauth_stderr_str;

  std::FILE* cmd_fd = subprocess_stdout(&subprocess);
  while (std::fgets(buf.get(), 4096, cmd_fd) != nullptr)
    xauth_stdout_str.append(buf.get());

  cmd_fd = subprocess_stderr(&subprocess);
  while (std::fgets(buf.get(), 4096, cmd_fd) != nullptr)
    xauth_stderr_str.append(buf.get());

  if (0 != subprocess_join(&subprocess, &result))
    fmt::print(stderr, "[Craned Subprocess] xauth join failed.\n");

  if (0 != subprocess_destroy(&subprocess))
    fmt::print(stderr, "[Craned Subprocess] xauth destroy failed.\n");

  if (result != 0) {
    fmt::print(stderr, "[Craned Subprocess] xauth return with {}.\n", result);
    fmt::print(stderr, "[Craned Subprocess] xauth stdout: {}\n",
               xauth_stdout_str);
    fmt::print(stderr, "[Craned Subprocess] xauth stderr: {}\n",
               xauth_stderr_str);
  }
}

CraneErrCode ITaskInstance::SetChildProcessEnv_() const {
  if (clearenv())
    fmt::print(stderr, "[Subprocess] Warning: clearenv() failed.\n");

  for (const auto& [name, value] : m_env_)
    if (setenv(name.c_str(), value.c_str(), 1))
      fmt::print(stderr, "[Subprocess] Warning: setenv() for {}={} failed.\n",
                 name, value);

  return CraneErrCode::SUCCESS;
}

std::vector<std::string> ITaskInstance::GetChildProcessExecArgv_() const {
  // "bash (--login) -c 'm_executable_ [m_arguments_...]'"
  std::vector<std::string> argv;
  argv.emplace_back("/bin/bash");
  if (m_parent_step_inst_->GetStep().get_user_env()) {
    // Use --login to load user's shell settings
    argv.emplace_back("--login");
  }
  argv.emplace_back("-c");

  // Build the command string as: "m_executable_ [m_arguments_...]"
  std::string cmd = m_executable_;
  for (const auto& arg : m_arguments_) {
    cmd += " " + arg;
  }
  argv.emplace_back(std::move(cmd));

  return argv;
}

std::string ContainerInstance::ParseOCICmdPattern_(
    const std::string& cmd) const {
  auto& pwd = m_parent_step_inst_->pwd;
  std::string parsed_cmd(cmd);
  // NOTE: Using m_temp_path_ as the bundle is modified and stored here
  absl::StrReplaceAll(
      {{"%b", m_temp_path_.string()},
       {"%j", std::to_string(m_parent_step_inst_->GetStep().task_id())},
       {"%x", m_parent_step_inst_->GetStep().name()},
       {"%u", pwd.Username()},
       {"%U", std::to_string(pwd.Uid())}},
      &parsed_cmd);
  return parsed_cmd;
}

CraneErrCode ContainerInstance::ModifyOCIBundleConfig_(
    const std::string& src, const std::string& dst) const {
  using json = nlohmann::json;

  // Check if bundle is valid
  auto src_config = std::filesystem::path(src) / "config.json";
  auto src_rootfs = std::filesystem::path(src) / "rootfs";
  if (!std::filesystem::exists(src_config) ||
      !std::filesystem::exists(src_rootfs)) {
    CRANE_ERROR("Bundle provided by task #{} not exists : {}",
                m_parent_step_inst_->GetStep().task_id(), src_config.string());
    return CraneErrCode::ERR_INVALID_PARAM;
  }

  std::ifstream fin{src_config};
  if (!fin) {
    CRANE_ERROR("Failed to open bundle config provided by task #{}: {}",
                m_parent_step_inst_->GetStep().task_id(), src_config.string());
    return CraneErrCode::ERR_SYSTEM_ERR;
  }

  json config = json::parse(fin, nullptr, false);
  if (config.is_discarded()) {
    CRANE_ERROR("Bundle config provided by task #{} is invalid: {}",
                m_parent_step_inst_->GetStep().task_id(), src_config.string());
    return CraneErrCode::ERR_INVALID_PARAM;
  }

  try {
    // Set root object, see:
    // https://github.com/opencontainers/runtime-spec/blob/main/config.md#root
    // Set real rootfs path in the modified config.
    config["root"]["path"] = src_rootfs;

    // Set mounts array, see:
    // https://github.com/opencontainers/runtime-spec/blob/main/config.md#mounts
    // Bind mount script into the container
    auto mounts = config["mounts"].get<std::vector<json>>();
    std::string parsed_sh_mounted_path = "/tmp/crane/script.sh";
    mounts.emplace_back(json::object({
        {"destination", parsed_sh_mounted_path},
        {"source", m_meta_->parsed_sh_script_path},
        {"options", json::array({"bind", "ro"})},
    }));
    config["mounts"] = mounts;

    // Set process object, see:
    // https://github.com/opencontainers/runtime-spec/blob/main/config.md#process
    auto& process = config["process"];

    // Set pass-through mode.
    // TODO: Check if interactive task is supported.
    process["terminal"] = false;

    // Write environment variables in IEEE format.
    std::vector<std::string> env_list;
    for (const auto& [name, value] : m_env_)
      env_list.emplace_back(fmt::format("{}={}", name, value));
    process["env"] = env_list;

    // For container, we use `/bin/sh` as the default interpreter.
    std::string real_exe = "/bin/sh";
    if (m_parent_step_inst_->IsBatch() &&
        !m_parent_step_inst_->GetStep().batch_meta().interpreter().empty())
      real_exe = m_parent_step_inst_->GetStep().batch_meta().interpreter();

    std::vector<std::string> args = absl::StrSplit(real_exe, ' ');
    args.emplace_back(std::move(parsed_sh_mounted_path));
    process["args"] = args;
  } catch (json::exception& e) {
    CRANE_ERROR("Failed to generate bundle config for task #{}: {}",
                m_parent_step_inst_->GetStep().task_id(), e.what());
    return CraneErrCode::ERR_INVALID_PARAM;
  }

  // Write the modified config
  auto dst_config = std::filesystem::path(dst) / "config.json";
  std::ofstream fout{dst_config};
  if (!fout) {
    CRANE_ERROR("Failed to write bundle config for task #{}: {}",
                m_parent_step_inst_->GetStep().task_id(), dst_config.string());
    return CraneErrCode::ERR_SYSTEM_ERR;
  }
  fout << config.dump(4);
  fout.flush();

  return CraneErrCode::SUCCESS;
}

CraneErrCode ContainerInstance::Prepare() {
  // Generate path and params.
  m_temp_path_ = g_config.Container.TempDir /
                 fmt::format("{}", m_parent_step_inst_->GetStep().task_id());
  m_bundle_path_ = m_parent_step_inst_->GetStep().container();
  m_executable_ = ParseOCICmdPattern_(g_config.Container.RuntimeRun);
  // FIXME: Some env like x11 port are assigned later in spawn.
  m_env_ = GetChildProcessEnv();
  // m_arguments_ is not applicable for container tasks.

  // Check relative path
  if (m_bundle_path_.is_relative())
    m_bundle_path_ = m_parent_step_inst_->GetStep().cwd() / m_bundle_path_;

  // Write script into the temp folder
  auto sh_path =
      m_temp_path_ /
      fmt::format("Crane-{}.sh", m_parent_step_inst_->GetStep().task_id());
  if (!util::os::CreateFoldersForFile(sh_path)) {
    return CraneErrCode::ERR_SYSTEM_ERR;
  }

  FILE* fptr = fopen(sh_path.c_str(), "w");
  if (fptr == nullptr) {
    CRANE_ERROR("Failed write the script for task #{}",
                m_parent_step_inst_->GetStep().task_id());
    return CraneErrCode::ERR_SYSTEM_ERR;
  }

  if (m_parent_step_inst_->IsBatch())
    fputs(m_parent_step_inst_->GetStep().batch_meta().sh_script().c_str(),
          fptr);
  else  // Crun
    fputs(m_parent_step_inst_->GetStep().interactive_meta().sh_script().c_str(),
          fptr);

  fclose(fptr);

  chmod(sh_path.c_str(), strtol("0755", nullptr, 8));
  if (chown(sh_path.c_str(), m_parent_step_inst_->GetStep().uid(),
            m_parent_step_inst_->GetStep().gid()) != 0) {
    CRANE_ERROR("Failed to change ownership of script file for task #{}: {}",
                m_parent_step_inst_->GetStep().task_id(), strerror(errno));
  }

  // Write meta
  if (m_parent_step_inst_->IsBatch()) {
    // Prepare file output name for batch tasks.
    /* Perform file name substitutions
     * %j - Job ID
     * %u - Username
     * %x - Job name
     */
    auto meta = std::make_unique<BatchInstanceMeta>();
    meta->parsed_output_file_pattern = ParseFilePathPattern_(
        m_parent_step_inst_->GetStep().batch_meta().output_file_pattern(),
        m_parent_step_inst_->GetStep().cwd());

    // If -e / --error is not defined, leave
    // batch_meta.parsed_error_file_pattern empty;
    if (!m_parent_step_inst_->GetStep()
             .batch_meta()
             .error_file_pattern()
             .empty()) {
      meta->parsed_error_file_pattern = ParseFilePathPattern_(
          m_parent_step_inst_->GetStep().batch_meta().error_file_pattern(),
          m_parent_step_inst_->GetStep().cwd());
    }

    m_meta_ = std::move(meta);
  } else {
    m_meta_ = std::make_unique<CrunInstanceMeta>();
  }
  m_meta_->parsed_sh_script_path = sh_path;

  // Modify bundle
  auto err = ModifyOCIBundleConfig_(m_bundle_path_, m_temp_path_);
  if (err != CraneErrCode::SUCCESS) {
    CRANE_ERROR("Failed to modify OCI bundle config for task #{}",
                m_parent_step_inst_->GetStep().task_id());
    return err;
  }

  return CraneErrCode::SUCCESS;
}

CraneErrCode ContainerInstance::Spawn() {
  using google::protobuf::io::FileInputStream;
  using google::protobuf::io::FileOutputStream;
  using google::protobuf::util::ParseDelimitedFromZeroCopyStream;
  using google::protobuf::util::SerializeDelimitedToZeroCopyStream;

  using crane::grpc::supervisor::CanStartMessage;
  using crane::grpc::supervisor::ChildProcessReady;

  std::array<int, 2> ctrl_sock_pair{};  // Socket pair for passing control msg

  if (this->m_parent_step_inst_->IsCrun() &&
      this->m_parent_step_inst_->GetStep().interactive_meta().x11()) {
    auto err = SetupCrunX11_();
    if (err != CraneErrCode::SUCCESS) {
      CRANE_WARN("Failed to setup crun X11 forwarding.");
      return err;
    }
  }

  if (socketpair(AF_UNIX, SOCK_STREAM, 0, ctrl_sock_pair.data()) != 0) {
    CRANE_ERROR("Failed to create socket pair: {}", strerror(errno));
    return CraneErrCode::ERR_SYSTEM_ERR;
  }

  pid_t child_pid = -1;
  if (m_parent_step_inst_->IsBatch())
    child_pid = fork();
  else {
    auto pid_expt = ForkCrunAndInitMeta_();
    if (!pid_expt) return pid_expt.error();

    child_pid = pid_expt.value();
  }

  if (child_pid == -1) {
    CRANE_ERROR("fork() failed for task #{}: {}",
                m_parent_step_inst_->GetStep().task_id(), strerror(errno));
    return CraneErrCode::ERR_SYSTEM_ERR;
  }

  if (child_pid > 0) {  // Parent proc
    m_pid_ = child_pid;
    int ctrl_fd = ctrl_sock_pair[0];
    close(ctrl_sock_pair[1]);

    bool ok;
    FileInputStream istream(ctrl_fd);
    FileOutputStream ostream(ctrl_fd);
    CanStartMessage msg;
    ChildProcessReady child_process_ready;

    bool crun_init_success{true};
    if (m_parent_step_inst_->IsCrun()) {
      if (m_parent_step_inst_->x11) {
        uint16_t x11_port;
        crun_init_success = SetupCrunFwdAtParent_(&x11_port);
        msg.set_x11_port(x11_port);
      } else
        crun_init_success = SetupCrunFwdAtParent_(nullptr);

      CRANE_DEBUG("Task #{} has initialized crun forwarding.",
                  m_parent_step_inst_->GetStep().task_id());
    }

    CRANE_TRACE("New task #{} is ready. Asking subprocess to execv...",
                m_parent_step_inst_->GetStep().task_id());

    // Tell subprocess that the parent process is ready. Then the
    // subprocess should continue to exec().
    msg.set_ok(crun_init_success);
    ok = SerializeDelimitedToZeroCopyStream(msg, &ostream);
    if (!ok) {
      CRANE_ERROR("Failed to serialize msg to ostream: {}",
                  strerror(ostream.GetErrno()));
    }

    if (ok) ok &= ostream.Flush();
    if (!ok) {
      CRANE_ERROR("Failed to send ok=true to subprocess {} for task #{}: {}",
                  child_pid, m_parent_step_inst_->GetStep().task_id(),
                  strerror(ostream.GetErrno()));
      close(ctrl_fd);

      // Communication failure caused by process crash or grpc error.
      // Since now the parent cannot ask the child
      // process to commit suicide, kill child process here and just return.
      // The child process will be reaped in SIGCHLD handler and
      // thus only ONE TaskStatusChange will be triggered!
      err_before_exec = CraneErrCode::ERR_PROTOBUF;
      Kill(SIGKILL);
      return CraneErrCode::SUCCESS;
    }

    ok = ParseDelimitedFromZeroCopyStream(&child_process_ready, &istream,
                                          nullptr);
    if (!ok || !msg.ok()) {
      if (!ok)
        CRANE_ERROR("Socket child endpoint failed: {}",
                    strerror(istream.GetErrno()));
      if (!msg.ok())
        CRANE_ERROR("False from subprocess {} of task #{}", child_pid,
                    m_parent_step_inst_->GetStep().task_id());
      close(ctrl_fd);

      // See comments above.
      err_before_exec = CraneErrCode::ERR_PROTOBUF;
      Kill(SIGKILL);
      return CraneErrCode::SUCCESS;
    }

    close(ctrl_fd);
    return CraneErrCode::SUCCESS;

  } else {  // Child proc
    ResetChildProcSigHandler_();

    CraneErrCode err = SetChildProcessProperty_();
    if (err != CraneErrCode::SUCCESS) std::abort();

    close(ctrl_sock_pair[0]);
    int ctrl_fd = ctrl_sock_pair[1];

    FileInputStream istream(ctrl_fd);
    FileOutputStream ostream(ctrl_fd);
    CanStartMessage msg;
    ChildProcessReady child_process_ready;
    bool ok;

    ok = ParseDelimitedFromZeroCopyStream(&msg, &istream, nullptr);
    if (!ok || !msg.ok()) {
      if (!ok) {
        int err = istream.GetErrno();
        fmt::print(stderr,
                   "[Subprocess] Error: Failed to read socket from "
                   "parent: {}\n",
                   strerror(err));
      }

      if (!msg.ok()) {
        fmt::print(stderr,
                   "[Subprocess] Error: Parent process ask to suicide.\n");
      }

      std::abort();
    }

    if (m_parent_step_inst_->IsBatch()) {
      SetChildProcessBatchFd_();
    } else if (m_parent_step_inst_->IsCrun()) {
      SetupCrunFwdAtChild_();
    }

    child_process_ready.set_ok(true);
    ok = SerializeDelimitedToZeroCopyStream(child_process_ready, &ostream);
    ok &= ostream.Flush();
    if (!ok) {
      fmt::print(stderr, "[Subprocess] Error: Failed to flush.\n");
      std::abort();
    }

    close(ctrl_fd);

    // Close stdin for batch tasks.
    // If these file descriptors are not closed, a program like mpirun may
    // keep waiting for the input from stdin or other fds and will never end.
    if (m_parent_step_inst_->IsBatch()) close(0);
    util::os::CloseFdFrom(3);

    // TODO: X11 in Container (feasible?)
    // SetupChildProcessCrunX11_(GetCrunMeta()->x11_port);

    // Set env just in case OCI requires some.
    // Real env in container is handled in ModifyOCIBundle_
    err = SetChildProcessEnv_();
    if (err != CraneErrCode::SUCCESS) {
      fmt::print(stderr, "[Subprocess] Error: Failed to set environment ");
    }

    // Prepare the command line arguments.
    auto argv = GetChildProcessExecArgv_();
    auto argv_ptrs = argv |
                     std::ranges::views::transform(
                         [](const std::string& s) { return s.c_str(); }) |
                     std::ranges::to<std::vector<const char*>>();
    argv_ptrs.push_back(nullptr);

    execv(argv_ptrs[0], const_cast<char* const*>(argv_ptrs.data()));

    // Error occurred since execv returned. At this point, errno is set.
    // Ctld use SIGABRT to inform the client of this failure.
    fmt::print(stderr, "[Subprocess] Error: execv failed: {}\n",
               strerror(errno));
    // TODO: See https://tldp.org/LDP/abs/html/exitcodes.html, return standard
    //  exit codes
    abort();
  }
}

CraneErrCode ContainerInstance::Kill(int signum) {
  using json = nlohmann::json;
  if (m_pid_ != 0) {
    // If m_pid_ not exists, no further operation.
    int rc = 0;
    std::array<char, 256> buffer{};
    std::string cmd, ret, status;
    json jret;

    // Check the state of the container
    cmd = ParseOCICmdPattern_(g_config.Container.RuntimeState);

    std::unique_ptr<FILE, decltype(&pclose)> pipe(popen(cmd.c_str(), "r"),
                                                  pclose);
    if (!pipe) {
      CRANE_TRACE(
          "[Subprocess] Error in getting container status: popen() failed.");
      goto ProcessKill;
    }
    while (fgets(buffer.data(), static_cast<int>(buffer.size()), pipe.get()) !=
           nullptr) {
      ret += buffer.data();
    }

    jret = json::parse(std::move(ret), nullptr, false);
    if (jret.is_discarded() || !jret.contains("status") ||
        !jret["status"].is_string()) {
      CRANE_TRACE("[Subprocess] Error in parsing container status: {}", cmd);
      goto ProcessKill;
    }

    // Take action according to OCI container states, see:
    // https://github.com/opencontainers/runtime-spec/blob/main/runtime.md#state
    status = std::move(jret["status"]);
    if (status == "creating") {
      goto ProcessKill;
    } else if (status == "created") {
      goto ContainerDelete;
    } else if (status == "running") {
      goto ContainerKill;
    } else if (status == "stopped") {
      goto ContainerDelete;
    } else {
      CRANE_WARN("[Subprocess] Unknown container status received: {}", status);
      goto ProcessKill;
    }

  ContainerKill:
    // Try to stop gracefully.
    // NOTE: It's admin's responsibility to ensure the command is safe.
    // Note: Signal is configured in config.yaml instead of in the param.
    cmd = ParseOCICmdPattern_(g_config.Container.RuntimeKill);
    rc = system(cmd.c_str());
    if (rc != 0) {
      CRANE_TRACE(
          "[Subprocess] Failed to kill container for task #{}: error in {}",
          m_parent_step_inst_->GetStep().task_id(), cmd);
    }

  ContainerDelete:
    // Delete the container
    // NOTE: Admin could choose if --force is configured or not.
    cmd = ParseOCICmdPattern_(g_config.Container.RuntimeDelete);
    rc = system(cmd.c_str());
    if (rc != 0) {
      CRANE_TRACE(
          "[Subprocess] Failed to delete container for task #{}: error in {}",
          m_parent_step_inst_->GetStep().task_id(), cmd);
    }

  ProcessKill:
    // Kill runc process as the last resort.
    // Note: If runc is launched in `detached` mode, this will not work.
    rc = kill(-m_pid_, signum);
    if ((rc != 0) && (errno != ESRCH)) {
      CRANE_TRACE("[Subprocess] Failed to kill pid {}. error: {}", m_pid_,
                  strerror(errno));
      return CraneErrCode::ERR_SYSTEM_ERR;
    }

    return CraneErrCode::SUCCESS;
  }

  return CraneErrCode::ERR_NON_EXISTENT;
}

CraneErrCode ContainerInstance::Cleanup() {
  if (m_parent_step_inst_->IsBatch() || m_parent_step_inst_->IsCrun()) {
    if (!m_temp_path_.empty())
      g_thread_pool->detach_task(
          [p = m_temp_path_]() { util::os::DeleteFolders(p); });
  }

  // Dummy return
  return CraneErrCode::SUCCESS;
}

std::optional<const TaskExitInfo> ContainerInstance::HandleSigchld(pid_t pid,
                                                                   int status) {
  m_exit_info_.pid = pid;

  if (WIFEXITED(status)) {
    // Exited with status WEXITSTATUS(status)
    m_exit_info_.value = WEXITSTATUS(status);
    if (m_exit_info_.value > 128) {
      // OCI runtime may return 128 + signal number
      // See: https://tldp.org/LDP/abs/html/exitcodes.html
      m_exit_info_.is_terminated_by_signal = true;
      m_exit_info_.value -= 128;
    } else {
      // OCI runtime normal exiting
      m_exit_info_.is_terminated_by_signal = false;
    }

  } else if (WIFSIGNALED(status)) {
    // OCI runtime is forced to exit by signal
    // This is a undesired situation, but we should handle it gracefully.
    m_exit_info_.is_terminated_by_signal = true;
    m_exit_info_.value = WTERMSIG(status);
    CRANE_WARN("OCI runtime for task #{} is killed by signal {}.",
               m_parent_step_inst_->GetStep().task_id(), m_exit_info_.value);
  } else {
    CRANE_TRACE("Received SIGCHLD with status {} for task #{} but ignored.",
                status, m_parent_step_inst_->GetStep().task_id());
    return std::nullopt;
  }

  return std::optional<TaskExitInfo>{m_exit_info_};
}

CraneErrCode ProcInstance::Prepare() {
  // Write script content into file
  auto sh_path =
      g_config.CraneScriptDir / fmt::format("Crane-{}.sh", g_config.JobId);

  FILE* fptr = fopen(sh_path.c_str(), "w");
  if (fptr == nullptr) {
    CRANE_ERROR("Failed write the script for task #{}",
                m_parent_step_inst_->GetStep().task_id());
    return CraneErrCode::ERR_SYSTEM_ERR;
  }

  if (m_parent_step_inst_->IsBatch())
    fputs(m_parent_step_inst_->GetStep().batch_meta().sh_script().c_str(),
          fptr);
  else  // Crun
    fputs(m_parent_step_inst_->GetStep().interactive_meta().sh_script().c_str(),
          fptr);

  fclose(fptr);

  chmod(sh_path.c_str(), strtol("0755", nullptr, 8));
  if (chown(sh_path.c_str(), m_parent_step_inst_->GetStep().uid(),
            m_parent_step_inst_->GetStep().gid()) != 0) {
    CRANE_ERROR("Failed to change ownership of script file for task #{}: {}",
                m_parent_step_inst_->GetStep().task_id(), strerror(errno));
  }

  // Write m_meta_
  if (m_parent_step_inst_->IsBatch()) {
    // Prepare file output name for batch tasks.
    /* Perform file name substitutions
     * %j - Job ID
     * %u - Username
     * %x - Job name
     */
    auto meta = std::make_unique<BatchInstanceMeta>();
    meta->parsed_output_file_pattern = ParseFilePathPattern_(
        m_parent_step_inst_->GetStep().batch_meta().output_file_pattern(),
        m_parent_step_inst_->GetStep().cwd());

    // If -e / --error is not defined, leave
    // batch_meta.parsed_error_file_pattern empty;
    if (!m_parent_step_inst_->GetStep()
             .batch_meta()
             .error_file_pattern()
             .empty()) {
      meta->parsed_error_file_pattern = ParseFilePathPattern_(
          m_parent_step_inst_->GetStep().batch_meta().error_file_pattern(),
          m_parent_step_inst_->GetStep().cwd());
    }

    m_meta_ = std::move(meta);
  } else {
    m_meta_ = std::make_unique<CrunInstanceMeta>();
  }

  m_meta_->parsed_sh_script_path = sh_path;

  // If interpreter is not set, let system decide.
  m_executable_ = sh_path.string();
  if (m_parent_step_inst_->IsBatch() &&
      !m_parent_step_inst_->GetStep().batch_meta().interpreter().empty()) {
    m_executable_ = fmt::format(
        "{} {}", m_parent_step_inst_->GetStep().batch_meta().interpreter(),
        sh_path.string());
  }
  // TODO: Currently we don't support arguments in batch scripts.
  // m_arguments_ = std::list<std::string>{};

  return CraneErrCode::SUCCESS;
}

CraneErrCode ProcInstance::Spawn() {
  using google::protobuf::io::FileInputStream;
  using google::protobuf::io::FileOutputStream;
  using google::protobuf::util::ParseDelimitedFromZeroCopyStream;
  using google::protobuf::util::SerializeDelimitedToZeroCopyStream;

  using crane::grpc::supervisor::CanStartMessage;
  using crane::grpc::supervisor::ChildProcessReady;

  int ctrl_sock_pair[2];  // Socket pair for passing control messages.

  std::vector<int> to_crun_pipe(2, -1);
  std::vector<int> from_crun_pipe(2, -1);

  if (this->m_parent_step_inst_->IsCrun() &&
      this->m_parent_step_inst_->GetStep().interactive_meta().x11()) {
    auto err = SetupCrunX11_();
    if (err != CraneErrCode::SUCCESS) {
      CRANE_WARN("Failed to setup crun X11 forwarding.");
      return err;
    }
  }

  if (socketpair(AF_UNIX, SOCK_STREAM, 0, ctrl_sock_pair) != 0) {
    CRANE_ERROR("Failed to create socket pair: {}", strerror(errno));
    return CraneErrCode::ERR_SYSTEM_ERR;
  }

  pid_t child_pid = -1;
  if (m_parent_step_inst_->IsBatch())
    child_pid = fork();
  else {
    auto pid_expt = ForkCrunAndInitMeta_();
    if (!pid_expt) return pid_expt.error();

    child_pid = pid_expt.value();
  }

  if (child_pid == -1) {
    CRANE_ERROR("fork() failed for task #{}: {}",
                m_parent_step_inst_->GetStep().task_id(), strerror(errno));
    return CraneErrCode::ERR_SYSTEM_ERR;
  }

  if (child_pid > 0) {  // Parent proc
    m_pid_ = child_pid;
    CRANE_DEBUG("Subprocess was created for task #{} pid: {}",
                m_parent_step_inst_->GetStep().task_id(), m_pid_);
    int ctrl_fd = ctrl_sock_pair[0];
    close(ctrl_sock_pair[1]);

    bool ok;
    FileInputStream istream(ctrl_fd);
    FileOutputStream ostream(ctrl_fd);
    CanStartMessage msg;
    ChildProcessReady child_process_ready;

    bool crun_init_success{true};
    if (m_parent_step_inst_->IsCrun()) {
      if (m_parent_step_inst_->x11) {
        uint16_t x11_port;
        crun_init_success = SetupCrunFwdAtParent_(&x11_port);
        msg.set_x11_port(x11_port);
      } else
        crun_init_success = SetupCrunFwdAtParent_(nullptr);

      CRANE_DEBUG("Task #{} has initialized crun forwarding.",
                  m_parent_step_inst_->GetStep().task_id());
    }

    CRANE_TRACE("New task #{} is ready. Asking subprocess to execv...",
                m_parent_step_inst_->GetStep().task_id());

    // Tell subprocess that the parent process is ready. Then the
    // subprocess should continue to exec().
    msg.set_ok(crun_init_success);
    ok = SerializeDelimitedToZeroCopyStream(msg, &ostream);
    if (!ok) {
      CRANE_ERROR("Failed to serialize msg to ostream: {}",
                  strerror(ostream.GetErrno()));
    }

    if (ok) ok &= ostream.Flush();
    if (!ok) {
      CRANE_ERROR("Failed to send ok=true to subprocess {} for task #{}: {}",
                  child_pid, m_parent_step_inst_->GetStep().task_id(),
                  strerror(ostream.GetErrno()));
      close(ctrl_fd);

      // Communication failure caused by process crash or grpc error.
      // Since now the parent cannot ask the child
      // process to commit suicide, kill child process here and just return.
      // The child process will be reaped in SIGCHLD handler and
      // thus only ONE TaskStatusChange will be triggered!
      err_before_exec = CraneErrCode::ERR_PROTOBUF;
      Kill(SIGKILL);
      return CraneErrCode::SUCCESS;
    }

    ok = ParseDelimitedFromZeroCopyStream(&child_process_ready, &istream,
                                          nullptr);
    if (!ok || !msg.ok()) {
      if (!ok)
        CRANE_ERROR("Socket child endpoint failed: {}",
                    strerror(istream.GetErrno()));
      if (!msg.ok())
        CRANE_ERROR("False from subprocess {} of task #{}", child_pid,
                    m_parent_step_inst_->GetStep().task_id());
      close(ctrl_fd);

      // See comments above.
      err_before_exec = CraneErrCode::ERR_PROTOBUF;
      Kill(SIGKILL);
      return CraneErrCode::SUCCESS;
    }

    close(ctrl_fd);
    return CraneErrCode::SUCCESS;

  } else {  // Child proc
    ResetChildProcSigHandler_();

    CraneErrCode err = SetChildProcessProperty_();
    if (err != CraneErrCode::SUCCESS) std::abort();

    close(ctrl_sock_pair[0]);
    int ctrl_fd = ctrl_sock_pair[1];

    FileInputStream istream(ctrl_fd);
    FileOutputStream ostream(ctrl_fd);
    CanStartMessage msg;
    ChildProcessReady child_process_ready;
    bool ok;

    ok = ParseDelimitedFromZeroCopyStream(&msg, &istream, nullptr);
    if (!ok || !msg.ok()) {
      if (!ok) {
        int err = istream.GetErrno();
        fmt::print(stderr,
                   "[Subprocess] Error: Failed to read socket from "
                   "parent: {}\n",
                   strerror(err));
      }

      if (!msg.ok()) {
        fmt::print(stderr,
                   "[Subprocess] Error: Parent process ask to suicide.\n");
      }

      std::abort();
    }

    if (m_parent_step_inst_->IsBatch()) {
      if (SetChildProcessBatchFd_() != CraneErrCode::SUCCESS) std::abort();
    } else if (m_parent_step_inst_->IsCrun()) {
      SetupCrunFwdAtChild_();
    }

    child_process_ready.set_ok(true);
    ok = SerializeDelimitedToZeroCopyStream(child_process_ready, &ostream);
    ok &= ostream.Flush();
    if (!ok) {
      fmt::print(stderr, "[Subprocess] Error: Failed to flush.\n");
      std::abort();
    }

    close(ctrl_fd);

    // Close stdin for batch tasks.
    // If these file descriptors are not closed, a program like mpirun may
    // keep waiting for the input from stdin or other fds and will never end.
    if (m_parent_step_inst_->IsBatch()) close(0);
    util::os::CloseFdFrom(3);

    if (m_parent_step_inst_->IsCrun() &&
        m_parent_step_inst_->GetStep().interactive_meta().x11()) {
      this->GetCrunMeta()->x11_port = msg.x11_port();
      SetupChildProcessCrunX11_();
    }

    m_env_ = GetChildProcessEnv();

    // Apply environment variables
    err = SetChildProcessEnv_();
    if (err != CraneErrCode::SUCCESS) {
      fmt::print(stderr, "[Subprocess] Error: Failed to set environment ");
    }

    // Prepare the command line arguments.
    auto argv = GetChildProcessExecArgv_();
    auto argv_ptrs = argv |
                     std::ranges::views::transform(
                         [](const std::string& s) { return s.c_str(); }) |
                     std::ranges::to<std::vector<const char*>>();
    argv_ptrs.push_back(nullptr);

    // Exec
    // fmt::print(stderr, "DEBUG\n");
    // for (const auto& arg : argv) fmt::print(stderr, "\"{}\" ", arg);
    execv(argv_ptrs[0], const_cast<char* const*>(argv_ptrs.data()));

    // Error occurred since execv returned. At this point, errno is set.
    // Ctld use SIGABRT to inform the client of this failure.
    fmt::print(stderr, "[Subprocess] Error: execv failed: {}\n",
               strerror(errno));
    // TODO: See https://tldp.org/LDP/abs/html/exitcodes.html, return standard
    //  exit codes
    abort();
  }
}

CraneErrCode ProcInstance::Kill(int signum) {
  if (m_pid_) {
    CRANE_TRACE("Killing pid {} with signal {}", m_pid_, signum);

    // Send the signal to the whole process group.
    int err = kill(-m_pid_, signum);

    if (err == 0)
      return CraneErrCode::SUCCESS;
    else {
      CRANE_TRACE("kill failed. error: {}", strerror(errno));
      return CraneErrCode::ERR_GENERIC_FAILURE;
    }
  }

  return CraneErrCode::ERR_NON_EXISTENT;
}

CraneErrCode ProcInstance::Cleanup() {
  if (m_parent_step_inst_->IsBatch() || m_parent_step_inst_->IsCrun()) {
    const std::string& path = m_meta_->parsed_sh_script_path;
    if (!path.empty())
      g_thread_pool->detach_task([p = path]() { util::os::DeleteFile(p); });
  }

  // Dummy return
  return CraneErrCode::SUCCESS;
}

std::optional<const TaskExitInfo> ProcInstance::HandleSigchld(pid_t pid,
                                                              int status) {
  m_exit_info_.pid = pid;

  if (WIFEXITED(status)) {
    // Exited with status WEXITSTATUS(status)
    m_exit_info_.is_terminated_by_signal = false;
    m_exit_info_.value = WEXITSTATUS(status);
  } else if (WIFSIGNALED(status)) {
    // Killed by signal WTERMSIG(status)
    m_exit_info_.is_terminated_by_signal = true;
    m_exit_info_.value = WTERMSIG(status);
  } else {
    CRANE_TRACE("Received SIGCHLD with status {} for task #{} but ignored.",
                status, m_parent_step_inst_->GetStep().task_id());
    return std::nullopt;
  }

  return std::optional<TaskExitInfo>{m_exit_info_};
}

TaskManager::TaskManager()
    : m_supervisor_exit_(false), m_step_(g_config.StepSpec) {
  m_uvw_loop_ = uvw::loop::create();

  m_sigchld_handle_ = m_uvw_loop_->resource<uvw::signal_handle>();
  m_sigchld_handle_->on<uvw::signal_event>(
      [this](const uvw::signal_event&, uvw::signal_handle&) {
        EvSigchldCb_();
      });
  if (m_sigchld_handle_->start(SIGCHLD) != 0) {
    CRANE_ERROR("Failed to start the SIGCHLD handle");
  }

  m_sigchld_timer_handle_ = m_uvw_loop_->resource<uvw::timer_handle>();
  m_sigchld_timer_handle_->on<uvw::timer_event>(
      [this](const uvw::timer_event&, uvw::timer_handle&) {
        EvSigchldTimerCb_();
      });
  m_sigchld_timer_handle_->start(std::chrono::seconds(1),
                                 std::chrono::seconds(1));

  m_process_sigchld_async_handle_ = m_uvw_loop_->resource<uvw::async_handle>();
  m_process_sigchld_async_handle_->on<uvw::async_event>(
      [this](const uvw::async_event&, uvw::async_handle&) {
        EvCleanSigchldQueueCb_();
      });

  m_task_stop_async_handle_ = m_uvw_loop_->resource<uvw::async_handle>();
  m_task_stop_async_handle_->on<uvw::async_event>(
      [this](const uvw::async_event&, uvw::async_handle&) {
        EvCleanTaskStopQueueCb_();
      });

  m_terminate_task_async_handle_ = m_uvw_loop_->resource<uvw::async_handle>();
  m_terminate_task_async_handle_->on<uvw::async_event>(
      [this](const uvw::async_event&, uvw::async_handle&) {
        EvCleanTerminateTaskQueueCb_();
      });

  m_change_task_time_limit_async_handle_ =
      m_uvw_loop_->resource<uvw::async_handle>();
  m_change_task_time_limit_async_handle_->on<uvw::async_event>(
      [this](const uvw::async_event&, uvw::async_handle&) {
        EvCleanChangeTaskTimeLimitQueueCb_();
      });

  m_grpc_execute_task_async_handle_ =
      m_uvw_loop_->resource<uvw::async_handle>();
  m_grpc_execute_task_async_handle_->on<uvw::async_event>(
      [this](const uvw::async_event&, uvw::async_handle&) {
        EvGrpcExecuteTaskCb_();
      });

  m_grpc_query_step_env_async_handle_ =
      m_uvw_loop_->resource<uvw::async_handle>();
  m_grpc_query_step_env_async_handle_->on<uvw::async_event>(
      [this](const uvw::async_event&, uvw::async_handle&) {
        EvGrpcQueryStepEnvCb_();
      });

  m_uvw_thread_ = std::thread([this]() {
    util::SetCurrentThreadName("TaskMgrLoopThr");
    auto idle_handle = m_uvw_loop_->resource<uvw::idle_handle>();
    idle_handle->on<uvw::idle_event>(
        [this](const uvw::idle_event&, uvw::idle_handle& h) {
          if (m_supervisor_exit_) {
            h.parent().walk([](auto&& h) { h.close(); });
            h.parent().stop();
            CRANE_TRACE("Stopping supervisor.");
          }
          std::this_thread::sleep_for(std::chrono::milliseconds(50));
        });
    if (idle_handle->start() != 0) {
      CRANE_ERROR("Failed to start the idle event in TaskManager loop.");
    }
    m_uvw_loop_->run();
  });
}

TaskManager::~TaskManager() {
  CRANE_TRACE("Shutting down task manager.");
  if (m_uvw_thread_.joinable()) m_uvw_thread_.join();
}

void TaskManager::Wait() {
  if (m_uvw_thread_.joinable()) m_uvw_thread_.join();
}

void TaskManager::ShutdownSupervisor() {
  CRANE_TRACE("All tasks finished, exiting...");
  m_step_.StopCforedClient();
  g_craned_client->Shutdown();
  g_server->Shutdown();
  g_task_mgr->Shutdown();
}

void TaskManager::TaskStopAndDoStatusChange(task_id_t task_id) {
  m_task_stop_queue_.enqueue(task_id);
  m_task_stop_async_handle_->send();
}

void TaskManager::ActivateTaskStatusChange_(task_id_t task_id,
                                            crane::grpc::TaskStatus new_status,
                                            uint32_t exit_code,
                                            std::optional<std::string> reason) {
  // One-shot model: nothing to stop, just proceed to cleanup.
  m_baseline_inited_ = false;
  auto task = m_step_.RemoveTaskInstance(task_id);
  task->Cleanup();
  bool orphaned = m_step_.orphaned;
  // No need to free the TaskInstance structure,will destruct with TaskMgr.
  if (m_step_.AllTaskFinished()) {
    if (!orphaned)
      g_craned_client->StepStatusChangeAsync(new_status, exit_code,
                                             std::move(reason));
    else {
      ShutdownSupervisor();
    }
  }
}

std::future<CraneErrCode> TaskManager::ExecuteTaskAsync() {
  CRANE_INFO("[Job #{}] Executing task.", m_step_.job_id);

  std::promise<CraneErrCode> ok_promise;
  std::future ok_future = ok_promise.get_future();

  auto elem = ExecuteTaskElem{.ok_prom = std::move(ok_promise)};

  if (m_step_.container.length() != 0) {
    // Container
    elem.instance = std::make_unique<ContainerInstance>(&m_step_);
  } else {
    // Process
    elem.instance = std::make_unique<ProcInstance>(&m_step_);
  }

  m_grpc_execute_task_queue_.enqueue(std::move(elem));
  m_grpc_execute_task_async_handle_->send();
  return ok_future;
}

void TaskManager::LaunchExecution_(ITaskInstance* task) {
  // Prepare for execution
  CraneErrCode err = task->Prepare();
  if (err != CraneErrCode::SUCCESS) {
    CRANE_DEBUG("[Task #{}] Failed to prepare task", task->task_id);
    ActivateTaskStatusChange_(task->task_id, crane::grpc::TaskStatus::Failed,
                              ExitCode::kExitCodeFileNotFound,
                              fmt::format("Failed to prepare task"));
    return;
  }

  CRANE_TRACE("[Task #{}] Spawning process in task", task->task_id);
  // err will NOT be kOk ONLY if fork() is not called due to some failure
  // or fork() fails.
  // In this case, SIGCHLD will NOT be received for this task, and
  // we should send TaskStatusChange manually.

  if (m_step_.IsCrun()) m_step_.InitCforedClient();

  err = task->Spawn();
  if (err != CraneErrCode::SUCCESS) {
    ActivateTaskStatusChange_(
        task->task_id, crane::grpc::TaskStatus::Failed,
        ExitCode::kExitCodeSpawnProcessFail,
        fmt::format("Cannot spawn child process in task"));
  }
}

std::future<CraneExpected<EnvMap>> TaskManager::QueryStepEnvAsync() {
  std::promise<CraneExpected<EnvMap>> env_promise;
  auto env_future = env_promise.get_future();
  m_grpc_query_step_env_queue_.enqueue(std::move(env_promise));
  m_grpc_query_step_env_async_handle_->send();
  return env_future;
}

std::future<CraneErrCode> TaskManager::ChangeTaskTimeLimitAsync(
    absl::Duration time_limit) {
  std::promise<CraneErrCode> ok_promise;
  auto ok_future = ok_promise.get_future();

  ChangeTaskTimeLimitQueueElem elem;
  elem.time_limit = time_limit;
  elem.ok_prom = std::move(ok_promise);

  m_task_time_limit_change_queue_.enqueue(std::move(elem));
  m_change_task_time_limit_async_handle_->send();
  return ok_future;
}

void TaskManager::TerminateTaskAsync(bool mark_as_orphaned,
                                     bool terminated_by_user) {
  TaskTerminateQueueElem elem;
  elem.mark_as_orphaned = mark_as_orphaned;
  elem.terminated_by_user = terminated_by_user;
  m_task_terminate_queue_.enqueue(elem);
  m_terminate_task_async_handle_->send();
}

void TaskManager::EvSigchldCb_() {
  int status;
  pid_t pid;

  while (true) {
    pid = waitpid(-1, &status, WNOHANG
                  /* TODO(More status tracing): | WUNTRACED | WCONTINUED */);

    if (pid > 0) {
      CRANE_TRACE("Receiving SIGCHLD for pid {}", m_step_.job_id);
      m_sigchld_queue_.enqueue({pid, status});
      m_process_sigchld_async_handle_->send();
    } else if (pid == 0) {
      break;
    } else if (pid < 0) {
      if (errno != ECHILD)
        CRANE_DEBUG("waitpid() error: {}, {}", errno, strerror(errno));
      break;
    }
  }
}
void TaskManager::EvSigchldTimerCb_() {
  m_process_sigchld_async_handle_->send();
}

void TaskManager::EvCleanSigchldQueueCb_() {
  std::vector<std::pair<pid_t, int>> not_found_tasks;
  std::pair<pid_t, int> elem;
  while (m_sigchld_queue_.try_dequeue(elem)) {
    auto [pid, status] = elem;
    auto it = m_pid_task_id_map_.find(pid);
    if (it == m_pid_task_id_map_.end()) {
      not_found_tasks.emplace_back(elem);
      CRANE_TRACE("Cannot find task for pid {}, will check next time.", pid);
      continue;
    }
    auto task_id = it->second;
    CRANE_TRACE("[Job #{}.{}] Receiving SIGCHLD for pid {}", task_id, 0, pid);
    auto task = m_step_.GetTaskInstance(task_id);
    const auto exit_info = task->HandleSigchld(pid, status);
    if (!exit_info.has_value()) continue;

    m_pid_task_id_map_.erase(pid);
    CRANE_TRACE("Receiving SIGCHLD for pid {}. Signaled: {}, Value: {}", pid,
                exit_info->is_terminated_by_signal, exit_info->value);

    if (m_step_.IsCrun()) {
      // TaskStatusChange of a crun task is triggered in
      // CforedManager.
      auto ok_to_free = m_step_.GetCforedClient()->TaskProcessStop(pid);
      if (ok_to_free) {
        CRANE_TRACE("It's ok to unregister task #{}", task_id);
        m_step_.GetCforedClient()->TaskEnd(pid);
      }
    } else /* Batch / Calloc */ {
      // If the TaskInstance has no process left,
      // send TaskStatusChange for this task.
      // See the comment of EvActivateTaskStatusChange_.
      TaskStopAndDoStatusChange(task_id);
    }
  }
  for (auto task : not_found_tasks) {
    m_sigchld_queue_.enqueue(task);
  }
}

void TaskManager::EvTaskTimerCb_() {
  CRANE_TRACE("task #{} exceeded its time limit. Terminating it...",
              g_config.JobId);

  DelTerminationTimer_();

  if (m_step_.IsBatch()) {
    m_task_terminate_queue_.enqueue(
        TaskTerminateQueueElem{.terminated_by_timeout = true});
    m_terminate_task_async_handle_->send();
  } else {
    ActivateTaskStatusChange_(m_step_.job_id,
                              crane::grpc::TaskStatus::ExceedTimeLimit,
                              ExitCode::kExitCodeExceedTimeLimit, std::nullopt);
  }
}

void TaskManager::EvCleanTaskStopQueueCb_() {
  task_id_t task_id;
  while (m_task_stop_queue_.try_dequeue(task_id)) {
    CRANE_INFO("[Task #{}] Stopped and is doing TaskStatusChange...", task_id);
    auto task = m_step_.GetTaskInstance(task_id);

    switch (task->err_before_exec) {
    case CraneErrCode::ERR_PROTOBUF:
      ActivateTaskStatusChange_(task_id, crane::grpc::TaskStatus::Failed,
                                ExitCode::kExitCodeSpawnProcessFail,
                                std::nullopt);
      return;

    case CraneErrCode::ERR_CGROUP:
      ActivateTaskStatusChange_(task_id, crane::grpc::TaskStatus::Failed,
                                ExitCode::kExitCodeCgroupError, std::nullopt);
      return;

    default:
      break;
    }

    const auto& exit_info = task->GetExitInfo();
    if (m_step_.IsBatch() || m_step_.IsCrun()) {
      bool considered_signal = exit_info.is_terminated_by_signal;
      if (task->terminated_by == TerminatedBy::NONE) {
        if (EvaluateOomOnExit_()) {
          task->terminated_by = TerminatedBy::TERMINATION_BY_OOM;
        }
      }
      if (considered_signal) {
        switch (task->terminated_by) {
        case TerminatedBy::CANCELLED_BY_USER:
          ActivateTaskStatusChange_(
              task_id, crane::grpc::TaskStatus::Cancelled,
              exit_info.value + ExitCode::kTerminationSignalBase, std::nullopt);
          break;
        case TerminatedBy::TERMINATION_BY_TIMEOUT:
          ActivateTaskStatusChange_(
              task_id, crane::grpc::TaskStatus::ExceedTimeLimit,
              exit_info.value + ExitCode::kTerminationSignalBase, std::nullopt);
          break;
        case TerminatedBy::TERMINATION_BY_OOM:
          ActivateTaskStatusChange_(
              task_id, crane::grpc::TaskStatus::OutOfMemory,
              exit_info.value + ExitCode::kTerminationSignalBase,
              std::optional<std::string>("Detected by oom_kill counter delta"));
          break;
        default:
          ActivateTaskStatusChange_(
              task_id, crane::grpc::TaskStatus::Failed,
              exit_info.value + ExitCode::kTerminationSignalBase, std::nullopt);
        }
<<<<<<< HEAD
      } else {
        if (task->terminated_by == TerminatedBy::TERMINATION_BY_OOM) {
          ActivateTaskStatusChange_(
              task_id, crane::grpc::TaskStatus::OutOfMemory, exit_info.value,
              std::optional<std::string>(
                  "Detected by oom_kill counter delta (no signal)"));
        } else {
          ActivateTaskStatusChange_(task_id, crane::grpc::TaskStatus::Completed,
                                    exit_info.value, std::nullopt);
        }
=======
      } else if (exit_info.value == 0) {
        ActivateTaskStatusChange_(task_id, crane::grpc::TaskStatus::Completed,
                                  0, std::nullopt);
      } else {
        ActivateTaskStatusChange_(task_id, crane::grpc::TaskStatus::Failed,
                                  exit_info.value, std::nullopt);
>>>>>>> 6992a827
      }
    } else /* Calloc */ {
      // For a COMPLETING Calloc task with a process running,
      // the end of this process means that this task is done.
      if (exit_info.is_terminated_by_signal)
        ActivateTaskStatusChange_(
            task_id, crane::grpc::TaskStatus::Completed,
            exit_info.value + ExitCode::kTerminationSignalBase, std::nullopt);
      else if (exit_info.value == 0)
        ActivateTaskStatusChange_(task_id, crane::grpc::TaskStatus::Completed,
                                  0, std::nullopt);
      else
        ActivateTaskStatusChange_(task_id, crane::grpc::TaskStatus::Failed,
                                  exit_info.value, std::nullopt);
    }
  }
}

void TaskManager::EvCleanTerminateTaskQueueCb_() {
  TaskTerminateQueueElem elem;
  while (m_task_terminate_queue_.try_dequeue(elem)) {
    CRANE_TRACE(
        "Receive TerminateRunningTask Request from internal queue. "
        "Task id: {}",
        g_config.JobId);

    if (m_step_.AllTaskFinished()) {
      CRANE_DEBUG("Terminating a completing task #{}, ignored.",
                  g_config.JobId);

      continue;
    }

    int sig = SIGTERM;  // For BatchTask
    if (m_step_.IsCrun()) sig = SIGHUP;

    if (elem.mark_as_orphaned) m_step_.orphaned = true;
    for (auto task_id : m_pid_task_id_map_ | std::views::values) {
      auto task = m_step_.GetTaskInstance(task_id);
      if (elem.terminated_by_timeout) {
        task->terminated_by = TerminatedBy::TERMINATION_BY_TIMEOUT;
      }
      if (elem.terminated_by_user) {
        // If termination request is sent by user, send SIGKILL to ensure that
        // even freezing processes will be terminated immediately.
        sig = SIGKILL;
        task->terminated_by = TerminatedBy::CANCELLED_BY_USER;
      }
      if (elem.terminated_by_oom) {
        // On OOM: force kill the whole process group to avoid parent exiting
        // normally and unify the result as signaled termination.
        sig = SIGKILL;
        task->terminated_by = TerminatedBy::TERMINATION_BY_OOM;
      }
      if (task->GetPid()) {
        // For an Interactive task with a process running or a Batch task, we
        // just send a kill signal here.
        task->Kill(sig);
      } else if (m_step_.interactive_type.has_value()) {
        // For an Interactive task with no process running, it ends immediately.
        ActivateTaskStatusChange_(task_id, crane::grpc::Completed,
                                  ExitCode::kExitCodeTerminated, std::nullopt);
      }
    }
  }
}

void TaskManager::EvCleanChangeTaskTimeLimitQueueCb_() {
  absl::Time now = absl::Now();

  ChangeTaskTimeLimitQueueElem elem;
  while (m_task_time_limit_change_queue_.try_dequeue(elem)) {
    // Delete the old timer.
    DelTerminationTimer_();

    absl::Time start_time =
        absl::FromUnixSeconds(m_step_.GetStep().start_time().seconds());
    absl::Duration const& new_time_limit = elem.time_limit;

    if (now - start_time >= new_time_limit) {
      // If the task times out, terminate it.
      TaskTerminateQueueElem ev_task_terminate{.terminated_by_timeout = true};
      m_task_terminate_queue_.enqueue(ev_task_terminate);
      m_terminate_task_async_handle_->send();

    } else {
      // If the task haven't timed out, set up a new timer.
      AddTerminationTimer_(
          ToInt64Seconds((new_time_limit - (absl::Now() - start_time))));
    }
    elem.ok_prom.set_value(CraneErrCode::SUCCESS);
  }
}

void TaskManager::EvGrpcExecuteTaskCb_() {
  struct ExecuteTaskElem elem;
  while (m_grpc_execute_task_queue_.try_dequeue(elem)) {
    auto task = std::move(elem.instance);
    if (!task) {
      elem.ok_prom.set_value(CraneErrCode::ERR_GENERIC_FAILURE);
      continue;
    }
    task_id_t task_id = task->task_id;
    // Add a timer to limit the execution time of a task.
    // Note: event_new and event_add in this function is not thread safe,
    //       so we move it outside the multithreading part.
    int64_t sec = m_step_.GetStep().time_limit().seconds();
    AddTerminationTimer_(sec);
    CRANE_TRACE("Add a timer of {} seconds", sec);

    m_step_.pwd.Init(m_step_.uid);
    if (!m_step_.pwd.Valid()) {
      CRANE_DEBUG(
          "[Job #{}] Failed to look up password entry for uid {} of task",
          m_step_.job_id, m_step_.uid);
      ActivateTaskStatusChange_(
          task->task_id, crane::grpc::TaskStatus::Failed,
          ExitCode::kExitCodePermissionDenied,
          fmt::format(
              "[Job #{}] Failed to look up password entry for uid {} of task",
              m_step_.job_id, m_step_.uid));
      elem.ok_prom.set_value(CraneErrCode::ERR_SYSTEM_ERR);
      return;
    }

    // TODO: Replace following job_id with task_id.
    // Calloc tasks have no scripts to run. Just return.
    if (m_step_.IsCalloc()) {
      elem.ok_prom.set_value(CraneErrCode::SUCCESS);
      m_pid_task_id_map_[task->GetPid()] = task->task_id;
      m_step_.AddTaskInstance(m_step_.job_id, std::move(task));
      return;
    }

    LaunchExecution_(task.get());
    pid_t spawned_pid = task->GetPid();
    if (!spawned_pid) {
      CRANE_WARN("[task #{}] Failed to launch process.", m_step_.job_id);
      elem.ok_prom.set_value(CraneErrCode::ERR_GENERIC_FAILURE);
    } else {
      CRANE_INFO("[task #{}] Launched process {}.", m_step_.job_id,
                 spawned_pid);
      m_pid_task_id_map_[spawned_pid] = task->task_id;
      pid_t pid_for_baseline = spawned_pid;
      m_step_.AddTaskInstance(m_step_.job_id, std::move(task));
      InitOomBaselineForPid_(pid_for_baseline);

      elem.ok_prom.set_value(CraneErrCode::SUCCESS);
    }
  }
}

void TaskManager::EvGrpcQueryStepEnvCb_() {
  std::promise<CraneExpected<EnvMap>> elem;
  while (m_grpc_query_step_env_queue_.try_dequeue(elem)) {
    elem.set_value(m_step_.GetStepProcessEnv());
  }
}

std::optional<std::string> TaskManager::ResolveCgroupPathForPid_(
    pid_t pid, bool is_cgroup_v2) {
  // Use CgroupManager to get cgroup information for the pid
  auto ids_result = Common::CgroupManager::GetIdsByPid(pid);
  if (!ids_result.has_value()) {
    CRANE_WARN("Failed to get cgroup IDs for pid {}", pid);
    return std::nullopt;
  }

  auto [job_id_opt, step_id_opt, task_id_opt] = *ids_result;
  if (!job_id_opt.has_value()) {
    CRANE_WARN("No valid job ID found for pid {}", pid);
    return std::nullopt;
  }

  // Construct cgroup path using CgroupManager methods
  std::string cgroup_str;
  if (task_id_opt.has_value()) {
    cgroup_str = Common::CgroupManager::CgroupStrByTaskId(
        *job_id_opt, *step_id_opt, *task_id_opt);
  } else if (step_id_opt.has_value()) {
    cgroup_str =
        Common::CgroupManager::CgroupStrByStepId(*job_id_opt, *step_id_opt);
  } else {
    cgroup_str = Common::CgroupManager::CgroupStrByJobId(*job_id_opt);
  }

  // Use kSystemCgPathPrefix and construct the full path
  std::filesystem::path full_path = Common::CgConstant::kSystemCgPathPrefix /
                                    Common::CgConstant::kRootCgNamePrefix /
                                    cgroup_str;

  if (is_cgroup_v2) {
    return full_path.string();
  } else {
    // For cgroup v1, append memory controller path
    return (Common::CgConstant::kSystemCgPathPrefix /
            Common::CgConstant::GetControllerStringView(
                Common::CgConstant::Controller::MEMORY_CONTROLLER) /
            Common::CgConstant::kRootCgNamePrefix / cgroup_str)
        .string();
  }
}

static void ReadMemoryEventsCounts(const std::string& path, uint64_t& oom,
                                   uint64_t& oom_kill) {
  std::ifstream ifs(path);
  if (!ifs.is_open()) return;
  std::string key;
  uint64_t val;
  while (ifs >> key >> val) {
    if (key == "oom")
      oom = val;
    else if (key == "oom_kill")
      oom_kill = val;
  }
}

void TaskManager::InitOomBaselineForPid_(pid_t pid) {
  m_is_cgroup_v2_ = (Common::CgroupManager::GetCgroupVersion() ==
                     Common::CgConstant::CgroupVersion::CGROUP_V2);
  auto cgp = ResolveCgroupPathForPid_(pid, m_is_cgroup_v2_);
  if (!cgp.has_value()) return;
  m_cgroup_path_ = *cgp;
  if (m_is_cgroup_v2_) {
    uint64_t oom = 0, oom_kill = 0;
    ReadMemoryEventsCounts(
        (std::filesystem::path(m_cgroup_path_) / MemoryEvents).string(), oom,
        oom_kill);
    m_baseline_oom_count_ = oom;
    m_baseline_oom_kill_count_ = oom_kill;
  } else {
    std::string path =
        (std::filesystem::path(m_cgroup_path_) / MemoryOomControl).string();
    std::ifstream fin(path);
    std::string line;
    while (std::getline(fin, line)) {
      std::istringstream iss(line);
      std::string k;
      uint64_t v;
      if (iss >> k >> v) {
        if (k == "oom_kill") {
          m_baseline_oom_kill_count_ = v;
          break;
        }
      }
    }
  }
  m_baseline_inited_ = true;
  CRANE_DEBUG("[OOM] Baseline inited: v2={}, path={}, oom={}, oom_kill={}",
              m_is_cgroup_v2_, m_cgroup_path_, m_baseline_oom_count_,
              m_baseline_oom_kill_count_);
}

bool TaskManager::EvaluateOomOnExit_() {
  if (!m_baseline_inited_ || m_cgroup_path_.empty()) {
    CRANE_TRACE("[OOM] Skip evaluation: baseline_inited={} path='{}'",
                m_baseline_inited_, m_cgroup_path_);
    return false;
  }
  if (m_is_cgroup_v2_) {
    uint64_t oom = 0, oom_kill = 0;
    ReadMemoryEventsCounts(
        (std::filesystem::path(m_cgroup_path_) / MemoryEvents).string(), oom,
        oom_kill);
    CRANE_DEBUG(
        "[OOM] Evaluate v2 path={} baseline(oom={},oom_kill={}) "
        "current(oom={},oom_kill={})",
        m_cgroup_path_, m_baseline_oom_count_, m_baseline_oom_kill_count_, oom,
        oom_kill);
    if (oom_kill > m_baseline_oom_kill_count_) return true;
    if (oom > m_baseline_oom_count_ && oom_kill == m_baseline_oom_kill_count_) {
      // just set log
      CRANE_DEBUG(
          "[OOM] oom counter increased without kill (delta_oom={} "
          "delta_kill=0) -> not classified as OOM",
          oom - m_baseline_oom_count_);
    }
    return false;
  } else {
    std::string path =
        (std::filesystem::path(m_cgroup_path_) / MemoryOomControl).string();
    std::ifstream fin(path);
    std::string line;
    uint64_t cur = 0;
    while (std::getline(fin, line)) {
      std::istringstream iss(line);
      std::string k;
      uint64_t v;
      if (iss >> k >> v && k == "oom_kill") {
        cur = v;
        break;
      }
    }
    CRANE_DEBUG(
        "[OOM] Evaluate v1 path={} baseline(oom_kill={}) current(oom_kill={})",
        m_cgroup_path_, m_baseline_oom_kill_count_, cur);
    return cur > m_baseline_oom_kill_count_;
  }
}
}  // namespace Craned::Supervisor<|MERGE_RESOLUTION|>--- conflicted
+++ resolved
@@ -366,17 +366,12 @@
   std::ofstream oom_score_adj_stream(oom_score_adj_file);
   if (oom_score_adj_stream.is_open()) {
     oom_score_adj_stream << "0";
-<<<<<<< HEAD
-    oom_score_adj_stream.close();
-  }
-=======
   } else {
     fmt::print(stderr,
                "[Subprocess] Error: Failed to open oom_score_adj file: pid #{}",
                getpid());
   }
   oom_score_adj_stream.close();
->>>>>>> 6992a827
 
   int ngroups = 0;
   auto& pwd = m_parent_step_inst_->pwd;
@@ -1771,7 +1766,9 @@
               task_id, crane::grpc::TaskStatus::Failed,
               exit_info.value + ExitCode::kTerminationSignalBase, std::nullopt);
         }
-<<<<<<< HEAD
+      } else if (exit_info.value == 0) {
+        ActivateTaskStatusChange_(task_id, crane::grpc::TaskStatus::Completed,
+                                  0, std::nullopt);
       } else {
         if (task->terminated_by == TerminatedBy::TERMINATION_BY_OOM) {
           ActivateTaskStatusChange_(
@@ -1782,14 +1779,6 @@
           ActivateTaskStatusChange_(task_id, crane::grpc::TaskStatus::Completed,
                                     exit_info.value, std::nullopt);
         }
-=======
-      } else if (exit_info.value == 0) {
-        ActivateTaskStatusChange_(task_id, crane::grpc::TaskStatus::Completed,
-                                  0, std::nullopt);
-      } else {
-        ActivateTaskStatusChange_(task_id, crane::grpc::TaskStatus::Failed,
-                                  exit_info.value, std::nullopt);
->>>>>>> 6992a827
       }
     } else /* Calloc */ {
       // For a COMPLETING Calloc task with a process running,
