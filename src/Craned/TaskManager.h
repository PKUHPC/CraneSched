--- conflicted
+++ resolved
@@ -46,103 +46,11 @@
   task_id_t task_id;
 };
 
-<<<<<<< HEAD
-=======
-struct BatchMetaInProcessInstance {
-  std::string parsed_output_file_pattern;
-  std::string parsed_error_file_pattern;
-};
-
-class ProcessInstance {
- public:
-  ProcessInstance(std::string exec_path, std::list<std::string> arg_list)
-      : m_executive_path_(std::move(exec_path)),
-        m_arguments_(std::move(arg_list)),
-        m_pid_(0),
-        m_ev_buf_event_(nullptr),
-        m_user_data_(nullptr) {}
-
-  ~ProcessInstance() {
-    if (m_user_data_) {
-      if (m_clean_cb_) {
-        CRANE_TRACE("Clean Callback for pid {} is called.", m_pid_);
-        m_clean_cb_(m_user_data_);
-      } else
-        CRANE_ERROR(
-            "user_data in ProcessInstance is set, but clean_cb is not set!");
-    }
-
-    if (m_ev_buf_event_) bufferevent_free(m_ev_buf_event_);
-  }
-
-  [[nodiscard]] const std::string& GetExecPath() const {
-    return m_executive_path_;
-  }
-  [[nodiscard]] const std::list<std::string>& GetArgList() const {
-    return m_arguments_;
-  }
-
-  void SetPid(pid_t pid) { m_pid_ = pid; }
-  [[nodiscard]] pid_t GetPid() const { return m_pid_; }
-
-  void SetEvBufEvent(struct bufferevent* ev_buf_event) {
-    m_ev_buf_event_ = ev_buf_event;
-  }
-
-  void SetOutputCb(std::function<void(std::string&&, void*)> cb) {
-    m_output_cb_ = std::move(cb);
-  }
-
-  void SetFinishCb(std::function<void(bool, int, void*)> cb) {
-    m_finish_cb_ = std::move(cb);
-  }
-
-  void Output(std::string&& buf) {
-    if (m_output_cb_) m_output_cb_(std::move(buf), m_user_data_);
-  }
-
-  void Finish(bool is_killed, int val) {
-    if (m_finish_cb_) m_finish_cb_(is_killed, val, m_user_data_);
-  }
-
-  void SetUserDataAndCleanCb(void* data, std::function<void(void*)> cb) {
-    m_user_data_ = data;
-    m_clean_cb_ = std::move(cb);
-  }
-
-  BatchMetaInProcessInstance batch_meta;
-
- private:
-  /* ------------- Fields set by SpawnProcessInInstance_  ---------------- */
-  pid_t m_pid_;
-
-  // The underlying event that handles the output of the task.
-  struct bufferevent* m_ev_buf_event_;
-
-  /* ------- Fields set by the caller of SpawnProcessInInstance_  -------- */
-  std::string m_executive_path_;
-  std::list<std::string> m_arguments_;
-
-  /***
-   * The callback function called when a task writes to stdout or stderr.
-   * @param[in] buf a slice of output buffer.
-   */
-  std::function<void(std::string&& buf, void*)> m_output_cb_;
-
-  /***
-   * The callback function called when a task is finished.
-   * @param[in] bool true if the task is terminated by a signal, false
-   * otherwise.
-   * @param[in] int the number of signal if bool is true, the return value
-   * otherwise.
-   */
-  std::function<void(bool, int, void*)> m_finish_cb_;
-
-  void* m_user_data_;
-  std::function<void(void*)> m_clean_cb_;
-};
-
->>>>>>> 305b9f19
+// struct BatchMetaInProcessInstance {
+//   std::string parsed_output_file_pattern;
+//   std::string parsed_error_file_pattern;
+// };
+
 struct BatchMetaInTaskInstance {
   std::string parsed_sh_script_path;
 };
@@ -289,6 +197,9 @@
    */
   static TaskExecutor::EnvironVars GetEnvironVarsFromTask_(
       const TaskInstance& task);
+
+  [[deprecated]] CraneErr SpawnProcessInInstance_(TaskInstance* instance,
+                                                  ProcessInstance* process);
 
   // Ask TaskManager to stop its event loop.
   void EvActivateShutdown_();
