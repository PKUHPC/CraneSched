--- conflicted
+++ resolved
@@ -983,12 +983,8 @@
     std::unreachable();
   }
 
-<<<<<<< HEAD
-  if (res) {
-    g_task_scheduler->SetBlockForTaskListInRamAndDb_(request->block());
-=======
   if (response->rich_error_list().empty()) {
->>>>>>> 0c96f884
+     g_task_scheduler->SetBlockForTaskListInRamAndDb_(request->block());
     response->set_ok(true);
   } else {
     response->set_ok(false);
