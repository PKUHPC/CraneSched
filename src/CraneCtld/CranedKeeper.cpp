--- conflicted
+++ resolved
@@ -45,70 +45,6 @@
   ClientContext context;
   Status status;
 
-<<<<<<< HEAD
-  for (TaskInCtld const *task : tasks) {
-    auto *mutable_task = request.mutable_tasks()->Add();
-
-    // Set time_limit
-    mutable_task->mutable_time_limit()->CopyFrom(
-        google::protobuf::util::TimeUtil::MillisecondsToDuration(
-            ToInt64Milliseconds(task->time_limit)));
-
-    // Set resources
-    auto *mutable_allocatable_resource =
-        mutable_task->mutable_resources()->mutable_allocatable_resource();
-    mutable_allocatable_resource->set_cpu_core_limit(
-        task->resources.allocatable_resource.cpu_count);
-    mutable_allocatable_resource->set_memory_limit_bytes(
-        task->resources.allocatable_resource.memory_bytes);
-    mutable_allocatable_resource->set_memory_sw_limit_bytes(
-        task->resources.allocatable_resource.memory_sw_bytes);
-
-    // Set type
-    mutable_task->set_type(task->type);
-    mutable_task->set_task_id(task->TaskId());
-    mutable_task->set_name(task->name);
-    mutable_task->set_account(task->account);
-    mutable_task->set_qos(task->qos);
-    mutable_task->set_partition(task->TaskToCtld().partition_name());
-
-    for (auto &&node : task->included_nodes) {
-      mutable_task->mutable_nodelist()->Add()->assign(node);
-    }
-
-    for (auto &&node : task->excluded_nodes) {
-      mutable_task->mutable_excludes()->Add()->assign(node);
-    }
-
-    mutable_task->set_node_num(task->node_num);
-    mutable_task->set_ntasks_per_node(task->ntasks_per_node);
-    mutable_task->set_cpus_per_task(task->cpus_per_task);
-
-    mutable_task->set_uid(task->uid);
-    mutable_task->mutable_env()->insert(task->env.begin(), task->env.end());
-
-    mutable_task->set_cwd(task->cwd);
-    mutable_task->set_get_user_env(task->get_user_env);
-
-    for (const auto &hostname : task->CranedIds())
-      mutable_task->mutable_allocated_nodes()->Add()->assign(hostname);
-
-    mutable_task->mutable_start_time()->set_seconds(
-        task->StartTimeInUnixSecond());
-    mutable_task->mutable_time_limit()->set_seconds(
-        ToInt64Seconds(task->time_limit));
-    mutable_task->set_container(task->container);
-
-    if (task->type == crane::grpc::Batch) {
-      auto &meta_in_ctld = std::get<BatchMetaInTask>(task->meta);
-      auto *mutable_meta = mutable_task->mutable_batch_meta();
-      mutable_meta->set_output_file_pattern(meta_in_ctld.output_file_pattern);
-      mutable_meta->set_sh_script(meta_in_ctld.sh_script);
-    }
-  }
-
-=======
->>>>>>> 305b9f19
   status = m_stub_->ExecuteTask(&context, request, &reply);
   if (!status.ok()) {
     CRANE_DEBUG("Execute RPC for Node {} returned with status not ok: {}",
