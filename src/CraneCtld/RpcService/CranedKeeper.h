--- conflicted
+++ resolved
@@ -71,7 +71,6 @@
     m_token_.reset();
   }
 
-<<<<<<< HEAD
   CraneErrCode AllocJobs(const std::vector<crane::grpc::JobToD> &jobs);
 
   CraneErrCode FreeJobs(const std::vector<task_id_t> &task);
@@ -84,34 +83,15 @@
   CraneErrCode FreeSteps(
       const std::unordered_map<job_id_t, std::set<step_id_t>> &steps);
 
+  CraneErrCode SuspendJobs(const std::vector<job_id_t>& job_ids);
+
+  CraneErrCode ResumeJobs(const std::vector<job_id_t>& job_ids);
+
   CraneErrCode TerminateSteps(
       const std::unordered_map<job_id_t, std::set<step_id_t>> &steps);
 
   CraneErrCode TerminateOrphanedSteps(
       const std::unordered_map<job_id_t, std::set<step_id_t>> &steps);
-=======
-  static crane::grpc::ExecuteStepsRequest NewExecuteTasksRequests(
-      const CranedId& craned_id, const std::vector<TaskInCtld*>& tasks);
-
-  CraneExpected<std::vector<task_id_t>> ExecuteSteps(
-      const crane::grpc::ExecuteStepsRequest& request);
-
-  CraneErrCode CreateCgroupForJobs(
-      std::vector<crane::grpc::JobToD> const& jobs);
-
-  CraneErrCode FreeSteps(const std::vector<task_id_t>& jobs);
-
-  CraneErrCode ReleaseCgroupForJobs(
-      const std::vector<std::pair<task_id_t, uid_t>>& task_uid_pairs);
-
-  CraneErrCode SuspendJobs(const std::vector<job_id_t>& job_ids);
-
-  CraneErrCode ResumeJobs(const std::vector<job_id_t>& job_ids);
-
-  CraneErrCode TerminateSteps(const std::vector<task_id_t>& task_ids);
-
-  CraneErrCode TerminateOrphanedSteps(const std::vector<task_id_t>& task_ids);
->>>>>>> 4ecc292c
 
   CraneErrCode ChangeJobTimeLimit(uint32_t task_id, uint64_t seconds);
 
@@ -226,13 +206,7 @@
 
   void PeriodConnectCranedThreadFunc_();
 
-<<<<<<< HEAD
   std::function<void(CranedId, const RegToken &)> m_craned_connected_cb_;
-=======
-  void EvCheckTimeoutCb_();
-
-  std::function<void(CranedId, const RegToken&)> m_craned_connected_cb_;
->>>>>>> 4ecc292c
 
   // Guarantee that the Craned will not be freed before this callback is
   // called.
