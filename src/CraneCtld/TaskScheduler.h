#pragma once

#include "CtldPublicDefs.h"
// Precompiled header comes first!

#include <event2/event.h>

#include <cfloat>
#include <vector>

#include "CranedMetaContainer.h"
#include "DbClient.h"
#include "crane/Lock.h"
#include "protos/Crane.pb.h"

namespace Ctld {

class INodeSelectionAlgo {
 public:
  // Pair content: <The task which is going to be run,
  //                The craned id on which it will be run>
  // Partition information is not needed because scheduling is carried out in
  // one partition to which the task belongs.
  using NodeSelectionResult =
      std::pair<std::unique_ptr<TaskInCtld>, std::list<CranedId>>;

  template <typename K, typename V,
            typename Hash = absl::container_internal::hash_default_hash<K>>
  using HashMap = absl::flat_hash_map<K, V, Hash>;

  template <typename K, typename V>
  using TreeMap = absl::btree_map<K, V>;

  virtual ~INodeSelectionAlgo() = default;

  /**
   * Do node selection for all pending tasks.
   * Note: During this function call, the global meta is locked. This function
   * should return as quick as possible.
   * @param[in,out] all_partitions_meta_map Callee should make necessary
   * modification in this structure to keep the consistency of global meta data.
   * e.g. When a task is added to \b selection_result_list, corresponding
   * resource should subtracted from the fields in all_partitions_meta.
   * @param[in,out] pending_task_map A list that contains all pending task. The
   * list is order by committing time. The later committed task is at the tail
   * of the list. When scheduling is done, scheduled tasks \b SHOULD be removed
   * from \b pending_task_list
   * @param[out] selected_tasks A list that contains the result of
   * scheduling. See the annotation of \b SchedulingResult
   */
  virtual void NodeSelect(
      const absl::flat_hash_map<task_id_t, std::unique_ptr<TaskInCtld>>&
          running_tasks,
      absl::btree_map<task_id_t, std::unique_ptr<TaskInCtld>>* pending_task_map,
      std::list<NodeSelectionResult>* selection_result_list) = 0;
};

class MinLoadFirst : public INodeSelectionAlgo {
  static constexpr bool kAlgoTraceOutput = false;

  /**
   * This map stores how much resource is available
   * over time on each Craned node.
   *
   * In this map, the time is discretized by 1s and starts from absl::Now().
   * {x: a, y: b, z: c, ...} means that
   * In time interval [x, y-1], the amount of available resources is a.
   * In time interval [y, z-1], the amount of available resources is b.
   * In time interval [z, ...], the amount of available resources is c.
   */
  using TimeAvailResMap = std::map<absl::Time, Resources>;

  struct TimeSegment {
    TimeSegment(absl::Time start, absl::Duration duration)
        : start(start), duration(duration) {}
    absl::Time start;
    absl::Duration duration;

    bool operator<(const absl::Time& rhs) const { return this->start < rhs; }

    friend bool operator<(const absl::Time& lhs, const TimeSegment& rhs) {
      return lhs < rhs.start;
    }
  };

  struct NodeSelectionInfo {
    std::multimap<uint32_t /* # of running tasks */, CranedId>
        task_num_node_id_map;
    std::unordered_map<CranedId, TimeAvailResMap> node_time_avail_res_map;
  };

  static void CalculateNodeSelectionInfoOfPartition_(
      const absl::flat_hash_map<uint32_t, std::unique_ptr<TaskInCtld>>&
          running_tasks,
      absl::Time now, const PartitionId& partition_id,
      const PartitionMeta& partition_metas,
      const CranedMetaContainerInterface::CranedMetaMap& craned_meta_map,
      NodeSelectionInfo* node_selection_info);

  // Input should guarantee that provided nodes in `node_selection_info` has
  // enough nodes whose resource is >= task->resource.
  static bool CalculateRunningNodesAndStartTime_(
      const NodeSelectionInfo& node_selection_info,
      const PartitionMeta& partition_metas,
      const CranedMetaContainerInterface::CranedMetaMap& craned_meta_map,
      TaskInCtld* task, absl::Time now, std::list<CranedId>* craned_ids,
      absl::Time* start_time);

  static void SubtractTaskResourceNodeSelectionInfo_(
      absl::Time const& expected_start_time, absl::Duration const& duration,
      Resources const& resources, std::list<CranedId> const& craned_ids,
      NodeSelectionInfo* node_selection_info);

 public:
  void NodeSelect(
      const absl::flat_hash_map<task_id_t, std::unique_ptr<TaskInCtld>>&
          running_tasks,
      absl::btree_map<task_id_t, std::unique_ptr<TaskInCtld>>* pending_task_map,
      std::list<NodeSelectionResult>* selection_result_list) override;
};

class TaskScheduler {
  using TaskInEmbeddedDb = crane::grpc::TaskInEmbeddedDb;

  using Mutex = absl::Mutex;
  using LockGuard = absl::MutexLock;

  template <typename K, typename V,
            typename Hash = absl::container_internal::hash_default_hash<K>>
  using HashMap = absl::flat_hash_map<K, V, Hash>;

  template <typename K, typename V>
  using TreeMap = absl::btree_map<K, V>;

  template <typename K>
  using HashSet = absl::flat_hash_set<K>;

 public:
  explicit TaskScheduler(std::unique_ptr<INodeSelectionAlgo> algo)
      : m_node_selection_algo_(std::move(algo)) {}

  ~TaskScheduler();

  bool Init();

  void SetNodeSelectionAlgo(std::unique_ptr<INodeSelectionAlgo> algo);

  CraneErr SubmitTask(std::unique_ptr<TaskInCtld> task, uint32_t* task_id);

  CraneErr ChangeTaskTimeLimit(uint32_t task_id, int64_t secs);

  void TaskStatusChange(uint32_t task_id, const CranedId& craned_index,
                        crane::grpc::TaskStatus new_status, uint32_t exit_code,
                        std::optional<std::string> reason) {
    // The order of LockGuards matters.
    LockGuard running_guard(&m_running_task_map_mtx_);
    LockGuard indexes_guard(&m_task_indexes_mtx_);
    TaskStatusChangeNoLock_(task_id, craned_index, new_status, exit_code);
  }

  void TerminateTasksOnCraned(const CranedId& craned_id);

  // Temporary inconsistency may happen. If 'false' is returned, just ignore it.
  void QueryTasksInRam(const crane::grpc::QueryTasksInfoRequest* request,
                       crane::grpc::QueryTasksInfoReply* response);

  crane::grpc::CancelTaskReply CancelPendingOrRunningTask(
      const crane::grpc::CancelTaskRequest& request);

  CraneErr TerminateRunningTask(uint32_t task_id) {
    LockGuard running_guard(&m_running_task_map_mtx_);

    auto iter = m_running_task_map_.find(task_id);
    if (iter == m_running_task_map_.end()) return CraneErr::kNonExistent;

    return TerminateRunningTaskNoLock_(iter->second.get());
  }

 private:
  void ScheduleThread_();

  void TaskStatusChangeNoLock_(uint32_t task_id, const CranedId& craned_index,
                               crane::grpc::TaskStatus new_status,
                               uint32_t exit_code);

  CraneErr TryRequeueRecoveredTaskIntoPendingQueueLock_(
      std::unique_ptr<TaskInCtld> task);

  void PutRecoveredTaskIntoRunningQueueLock_(std::unique_ptr<TaskInCtld> task);

  /**
   * @brief task->partition will be set if kOk is returned.
   * @return kOk if the task can be scheduled.
   */
  static CraneErr CheckTaskValidityAndAcquireAttrs_(TaskInCtld* task);

  static void TransferTaskToMongodb_(TaskInCtld* task);

  CraneErr TerminateRunningTaskNoLock_(TaskInCtld* task);

  std::unique_ptr<INodeSelectionAlgo> m_node_selection_algo_;

  boost::uuids::random_generator_mt19937 m_uuid_gen_;

  // Ordered by task id. Those who comes earlier are in the head,
  // Because they have smaller task id.
  TreeMap<uint32_t /*Task Id*/, std::unique_ptr<TaskInCtld>> m_pending_task_map_
      GUARDED_BY(m_pending_task_map_mtx_);
  Mutex m_pending_task_map_mtx_;

  HashMap<uint32_t /*Task Id*/, std::unique_ptr<TaskInCtld>> m_running_task_map_
      GUARDED_BY(m_running_task_map_mtx_);
  Mutex m_running_task_map_mtx_;

  HashMap<uint32_t /*Task Db Id*/, std::unique_ptr<TaskInEmbeddedDb>>
      m_persisted_task_map_ GUARDED_BY(m_persisted_task_map_mtx_);
  Mutex m_persisted_task_map_mtx_;

  // Task Indexes
  HashMap<CranedId, HashSet<uint32_t /* Task ID*/>> m_node_to_tasks_map_
      GUARDED_BY(m_task_indexes_mtx_);
  HashMap<PartitionId /* Partition ID */, HashSet<uint32_t /* Task ID */>>
      m_partition_to_tasks_map_ GUARDED_BY(m_task_indexes_mtx_);
  Mutex m_task_indexes_mtx_;

  std::thread m_schedule_thread_;
  std::atomic_bool m_thread_stop_{};
};

}  // namespace Ctld

inline std::unique_ptr<Ctld::TaskScheduler> g_task_scheduler;


class Priority {
  uint64_t age_max, age_min;
  uint32_t qos_priority_max, qos_priority_min;
  uint32_t part_priority_max, part_priority_min;
  uint32_t nodes_alloc_max, nodes_alloc_min;
  uint64_t mem_alloc_max, mem_alloc_min;
  double cpus_alloc_max, cpus_alloc_min;
  uint32_t service_val_max, service_val_min;
  std::map<std::string, uint32_t> acc_service_val_map;

  double age_factor, partition_factor, job_size_factor, fair_share_factor,
      assoc_factor, qos_factor;

 public:
<<<<<<< HEAD
  std::list<task_id_t> GetOrderedTaskIdList(
=======
  std::list<task_id_t> GetTaskIdList(
>>>>>>> 5504af7a
      const absl::btree_map<task_id_t, std::unique_ptr<Ctld::TaskInCtld>>*
          pending_task_map,
      const absl::flat_hash_map<task_id_t, std::unique_ptr<Ctld::TaskInCtld>>&
          running_task_map_);
  void MaxMinInit(
      const absl::btree_map<task_id_t, std::unique_ptr<Ctld::TaskInCtld>>*
          pending_task_map,
      const absl::flat_hash_map<uint32_t, std::unique_ptr<Ctld::TaskInCtld>>*
          m_running_task_map_);
  uint32_t CalculatePriority(Ctld::TaskInCtld* task);
};

inline std::unique_ptr<Priority> g_priority;<|MERGE_RESOLUTION|>--- conflicted
+++ resolved
@@ -246,11 +246,7 @@
       assoc_factor, qos_factor;
 
  public:
-<<<<<<< HEAD
   std::list<task_id_t> GetOrderedTaskIdList(
-=======
-  std::list<task_id_t> GetTaskIdList(
->>>>>>> 5504af7a
       const absl::btree_map<task_id_t, std::unique_ptr<Ctld::TaskInCtld>>*
           pending_task_map,
       const absl::flat_hash_map<task_id_t, std::unique_ptr<Ctld::TaskInCtld>>&
