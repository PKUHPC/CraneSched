/**
 * Copyright (c) 2024 Peking University and Peking University
 * Changsha Institute for Computing and Digital Economy
 *
 * This program is free software: you can redistribute it and/or modify
 * it under the terms of the GNU Affero General Public License as
 * published by the Free Software Foundation, either version 3 of the
 * License, or (at your option) any later version.
 *
 * This program is distributed in the hope that it will be useful,
 * but WITHOUT ANY WARRANTY; without even the implied warranty of
 * MERCHANTABILITY or FITNESS FOR A PARTICULAR PURPOSE.  See the
 * GNU Affero General Public License for more details.
 *
 * You should have received a copy of the GNU Affero General Public License
 * along with this program.  If not, see <https://www.gnu.org/licenses/>.
 */

#pragma once

#include <absl/strings/ascii.h>
#include <absl/strings/str_join.h>
#include <openssl/pem.h>
#include <openssl/x509.h>
#include <re2/re2.h>
#include <spdlog/fmt/fmt.h>
#include <yaml-cpp/yaml.h>
#include <zlib.h>

#include <charconv>
#include <expected>
#include <filesystem>
#include <fstream>
#include <list>
#include <ranges>
#include <string>

#include "crane/PublicHeader.h"

namespace util {

template <typename T = std::string, typename YamlNode, typename DefaultType>
  requires requires(const YamlNode& node) {
    { node.template as<T>() };
  } && std::convertible_to<DefaultType, T>
T YamlValueOr(const YamlNode& node, const DefaultType& default_value) {
  return node ? node.template as<T>() : default_value;
}

using CertPair = std::pair<std::string,   // CN
                           std::string>;  // serial number

uint32_t Crc32Of(std::string_view data, uint32_t seed = 0);
uint32_t Adler32Of(std::string_view data, uint32_t seed = 1);

std::string ReadFileIntoString(std::filesystem::path const& p);

std::string ReadableMemory(uint64_t memory_bytes);

<<<<<<< HEAD
bool ParseHostList(const std::string& host_str,
                   std::list<std::string>* host_list);
=======
CraneExpected<uint64_t> ParseMemory(const std::string &mem);

bool ParseHostList(const std::string &host_str,
                   std::list<std::string> *host_list);
>>>>>>> 302f1e7a

bool FoundFirstNumberWithoutBrackets(const std::string& input, int* start,
                                     int* end);

std::string RemoveBracketsWithoutDashOrComma(const std::string& input);

bool HostNameListToStr_(std::list<std::string>& host_list,
                        std::list<std::string>* res_list);

template <std::ranges::range T>
std::string HostNameListToStr(T const& host_list)
  requires std::same_as<std::ranges::range_value_t<T>, std::string>
{
  std::list<std::string> source_list{host_list.begin(), host_list.end()};
  while (true) {
    std::list<std::string> res_list;
    if (HostNameListToStr_(source_list, &res_list)) {
      res_list.sort();
      std::string host_name_str{absl::StrJoin(res_list, ",")};
      // Remove brackets containing single numbers
      // Temporary "[]" can be used to mark that the number has been processed,
      // so "[]" cannot be removed during the processing and can only be deleted
      // at the end
      return RemoveBracketsWithoutDashOrComma(host_name_str);
    }
    source_list = res_list;
  }
}

void SetCurrentThreadName(const std::string& name);

bool ConvertStringToInt64(const std::string& s, int64_t* val);

std::string ReadableTypedDeviceMap(const DeviceMap& dedicated_resource);
std::string ReadableDresInNode(const ResourceInNode& dedicated_resource);

std::string ReadableGrpcDresInNode(
    const crane::grpc::DedicatedResourceInNode& dres_in_node);

std::string GenerateCommaSeparatedString(int val);

uint32_t CalcConfigCRC32(const YAML::Node& config);

std::string SlugDns1123(std::string_view s, size_t max_len);

std::expected<CertPair, std::string> ParseCertificate(
    const std::string& cert_pem);

template <typename YamlNode>
std::optional<std::string> ParseCertConfig(const std::string& cert_name,
                                           const YamlNode& tls_config,
                                           std::string* file_path,
                                           std::string* file_content) {
  if (tls_config[cert_name]) {
    *file_path = tls_config[cert_name].template as<std::string>();
    try {
      *file_content = util::ReadFileIntoString(*file_path);
    } catch (const std::exception& e) {
      return fmt::format("Read {} error: {}", cert_name, e.what());
    }
    if (file_content->empty())
      return fmt::format(
          "UseTls is true, but the file specified by {} is empty", cert_name);
  } else {
    return fmt::format("UseTls is true, but {} is empty", cert_name);
  }
  return std::nullopt;
}

template <typename Map>
auto FlattenMapView(const Map& m) {
  return m | std::views::transform([](const auto& kv) {
           const auto& key = kv.first;
           const auto& values = kv.second;
           return values | std::views::transform([&key](const auto& v) {
                    return std::pair{key, v};
                  });
         }) |
         std::views::join;
}

std::string StepIdsToString(const job_id_t job_id, const step_id_t step_id);
std::string StepIdPairToString(const std::pair<job_id_t, step_id_t>& step);

std::string StepToDIdString(const crane::grpc::StepToD& step_to_d);
template <typename Range>
std::string StepToDRangeIdString(const Range& step_to_d_range) {
  return absl::StrJoin(step_to_d_range | std::views::transform(StepToDIdString),
                       ",");
}

template <typename Map>
std::string JobStepsToString(const Map& m) {
  auto step_strs_view =
      m | std::views::transform([](const auto& kv) {
        return kv.second |
               std::views::transform([key = kv.first](const auto& step_id) {
                 return StepIdsToString(key, step_id);
               });
      }) |
      std::views::join | std::ranges::to<std::vector>();
  return absl::StrJoin(step_strs_view, ",");
}

template <typename Map>
std::string JobStepsWithStatusToString(const Map& m) {
  auto step_strs_view =
      m | std::views::transform([](const auto& kv) {
        return kv.second |
               std::views::transform([key = kv.first](const auto& step_kv) {
                 return StepIdsToString(key, step_kv.first);
               });
      }) |
      std::views::join | std::ranges::to<std::vector>();
  return absl::StrJoin(step_strs_view, ",");
}

namespace Internal {
// clang-format off
constexpr std::array<std::string_view, crane::grpc::TaskStatus_ARRAYSIZE>
    CraneStepStatusStrArr = {
        // 0 - 4
        "Pending",
        "Running",
        "Completed",
        "Failed",
        "ExceedTimeLimit",
        // 5 - 9
        "Cancelled",
        "OutOfMemory",
        "Configuring",
        "Configured",
        "Completing",
        // 10 - 14
        "Invalid",
        "Invalid",
        "Invalid",
        "Invalid",
        "Invalid",
        // 15
        "Invalid",
};
// clang-format on
};  // namespace Internal

std::string StepStatusToString(const crane::grpc::TaskStatus& status);
}  // namespace util<|MERGE_RESOLUTION|>--- conflicted
+++ resolved
@@ -57,15 +57,10 @@
 
 std::string ReadableMemory(uint64_t memory_bytes);
 
-<<<<<<< HEAD
-bool ParseHostList(const std::string& host_str,
-                   std::list<std::string>* host_list);
-=======
 CraneExpected<uint64_t> ParseMemory(const std::string &mem);
 
 bool ParseHostList(const std::string &host_str,
                    std::list<std::string> *host_list);
->>>>>>> 302f1e7a
 
 bool FoundFirstNumberWithoutBrackets(const std::string& input, int* start,
                                      int* end);
