/**
 * Copyright (c) 2024 Peking University and Peking University
 * Changsha Institute for Computing and Digital Economy
 *
 * This program is free software: you can redistribute it and/or modify
 * it under the terms of the GNU Affero General Public License as
 * published by the Free Software Foundation, either version 3 of the
 * License, or (at your option) any later version.
 *
 * This program is distributed in the hope that it will be useful,
 * but WITHOUT ANY WARRANTY; without even the implied warranty of
 * MERCHANTABILITY or FITNESS FOR A PARTICULAR PURPOSE.  See the
 * GNU Affero General Public License for more details.
 *
 * You should have received a copy of the GNU Affero General Public License
 * along with this program.  If not, see <https://www.gnu.org/licenses/>.
 */

syntax = "proto3";

package crane.grpc;
option go_package = "CraneFrontEnd/generated/protos";

import "google/protobuf/timestamp.proto";
import "google/protobuf/duration.proto";

// All the definitions in this proto file can be found in PublicHeader.h
// They are just protobuf version definitions.

message CranedId {
  uint32 partition_id = 1;
  uint32 craned_index = 2;
}

message AllocatableResource {
  double cpu_core_limit = 1;
  uint64 memory_limit_bytes = 2;
  uint64 memory_sw_limit_bytes = 3;
}

message TypeCountMap {
  map<string /*Type*/, uint64> type_count_map = 1;
  uint64 total = 2;
}

message DeviceMap {
  map<string /*name*/, TypeCountMap> name_type_map = 1;
}

message Slots {
  repeated string slots = 1;
}

message DeviceTypeSlotsMap {
  map<string /*Type*/, Slots /*index of slot*/> type_slots_map = 1;
}

message DedicatedResourceInNode {
  map<string /*device name*/, DeviceTypeSlotsMap> name_type_map = 1;
}

message ResourceInNode {
  AllocatableResource allocatable_res_in_node = 1;
  DedicatedResourceInNode dedicated_res_in_node = 2;
}

message ResourceV2 {
  map<string /*craned id*/, ResourceInNode> each_node_res = 1;
}

message ResourceView {
  AllocatableResource allocatable_res = 1;
  DeviceMap device_map = 2;
}

enum PartitionState {
  PARTITION_UP = 0;
  PARTITION_DOWN = 1;
}

enum CranedResourceState {
  CRANE_IDLE = 0;
  CRANE_MIX = 1;
  CRANE_ALLOC = 2;
  CRANE_DOWN = 3;
}

enum CranedPowerState {
  CRANE_POWER_ACTIVE = 0;
  CRANE_POWER_IDLE = 1;
  CRANE_POWER_SLEEPING = 2;
  CRANE_POWER_POWEREDOFF = 3;
  CRANE_POWER_TO_SLEEPING = 4;
  CRANE_POWER_WAKING_UP = 5;
  CRANE_POWER_POWERING_ON = 6;
  CRANE_POWER_POWERING_OFF = 7;
}

enum CranedControlState {
  CRANE_NONE = 0;
  CRANE_DRAIN = 1;
  CRANE_POWEROFF = 2;
  CRANE_SLEEP = 3;
  CRANE_WAKE = 4;
  CRANE_POWERON = 5;
  CRANE_UNREGISTER_POWER = 6;
}

enum TaskStatus {
  Pending = 0;
  Running = 1;
  Completed = 2;
  Failed = 3;
  ExceedTimeLimit = 4;
  Cancelled = 5;
  OutOfMemory = 6;
<<<<<<< HEAD
  Configuring = 7;
  Configured = 8;
  Completing = 9;
=======
  Suspended = 7;
>>>>>>> 4ecc292c

  Invalid = 15;
}

enum TaskType {
  Interactive = 0;
  Batch = 1;
}

enum InteractiveTaskType {
  Calloc = 0;
  Crun = 1;
}

message TaskToCtld {
  /* -------- Fields that are set at the submission time. ------- */
  google.protobuf.Duration time_limit = 1;

  string partition_name = 2;
  ResourceView req_resources = 3;

  TaskType type = 4;

  uint32 uid = 5;
  string account = 6;
  string name = 7;
  string qos = 8;
  uint32 node_num = 9;
  uint32 ntasks_per_node = 10;
  double cpus_per_task = 11;

  bool requeue_if_failed = 12;
  bool get_user_env = 13;

  uint32 gid = 14;  // egid

  oneof payload {
    BatchTaskAdditionalMeta batch_meta = 21;
    InteractiveTaskAdditionalMeta interactive_meta = 22;
  }

  string extra_attr = 23;

  string cmd_line = 31;
  string cwd = 32;  // Current working directory
  map<string, string> env = 33;

  string excludes = 34;
  string nodelist = 35;
  string container = 26;

  string reservation = 36;
  bool exclusive = 37;

  bool hold = 38;
  google.protobuf.Timestamp begin_time = 39;
}

message TaskInEmbeddedDb {
  RuntimeAttrOfTask runtime_attr = 1;
  TaskToCtld task_to_ctld = 2;
}

message RuntimeAttrOfTask {
  // Fields that won't change after this task is accepted.
  uint32 task_id = 1;
  int64 task_db_id = 3;
  string username = 5;

  // Fields that will change after this task is accepted.
  int32 requeue_count = 11;
  repeated string craned_ids = 12;
  TaskStatus status = 13;
  uint32 exit_code = 14;

  google.protobuf.Timestamp submit_time = 15;
  google.protobuf.Timestamp start_time = 16;
  google.protobuf.Timestamp end_time = 17;

  bool held = 18;
  ResourceV2 allocated_res = 19;
  double cached_priority = 20;

  TaskStatus primary_step_status = 21;
  uint32 primary_step_exit_code = 22;
}

message StepToCtld {
  /* -------- Fields that are set at the submission time. ------- */
  google.protobuf.Duration time_limit = 1;
  // account, qos from job
  uint32 job_id = 2;
  ResourceView req_resources = 3;
  TaskType type = 5;
  uint32 uid = 6;  // Only for authorization
  string name = 7;

  uint32 node_num = 9;
  uint32 ntasks_per_node = 10;
  double cpus_per_task = 11;

  bool requeue_if_failed = 12;
  bool get_user_env = 13;

  repeated uint32 gid = 14;

  oneof payload {
    BatchTaskAdditionalMeta batch_meta = 21;
    InteractiveTaskAdditionalMeta interactive_meta = 22;
  }

  string extra_attr = 23;

  string cmd_line = 31;
  string cwd = 32;  // Current working directory
  map<string, string> env = 33;

  string excludes = 34;
  string nodelist = 35;
  string container = 26;
}

message RuntimeAttrOfStep {
  // Fields that won't change after this step is accepted.
  uint32 step_id = 1;
  int64 step_db_id = 2;
  StepType step_type = 3;

  // Fields that will change after this step is accepted.
  int32 requeue_count = 11;
  ResourceV2 allocated_res = 12;

  repeated string craned_ids = 15;
  repeated string execution_nodes = 16;
  repeated string configuring_nodes = 17;
  repeated string running_nodes = 18;

  google.protobuf.Timestamp submit_time = 25;
  google.protobuf.Timestamp start_time = 26;
  google.protobuf.Timestamp end_time = 27;

  TaskStatus error_status = 30;
  TaskStatus status = 31;
  uint32 error_exit_code = 32;
  uint32 exit_code = 33;

  bool held = 35;
}

message StepNextIdInEmbeddedDb {
  map<uint32, uint32> job_id_next_step_id_map = 1;
}

message StepInEmbeddedDb {
  RuntimeAttrOfStep runtime_attr = 1;
  StepToCtld step_to_ctld = 2;
}

message JobToD {
  uint32 job_id = 1;
  uint32 uid = 2;
  ResourceInNode res = 4;

  string partition = 5;
  string account = 6;
  string qos = 7;
  StepToD daemon_step = 8;
}

enum StepType {
  INVALID = 0;
  DAEMON = 1;
  PRIMARY = 2;
  COMMON = 3;
}

message StepToD {
  uint32 job_id = 1;
  uint32 step_id = 2;
  ResourceInNode res = 3;
  TaskType type = 4;
  StepType step_type = 5;

  uint32 uid = 6;
  repeated uint32 gid = 7;

  // For execution step
  optional BatchTaskAdditionalMeta batch_meta = 9;
  optional InteractiveTaskAdditionalMeta interactive_meta = 10;

  // If this task is PENDING, start_time is either not set (default constructed)
  // or an estimated start time.
  // If this task is RUNNING, start_time is the actual starting time.
  google.protobuf.Timestamp start_time = 14;   // Currently Only used in CraneCtld
  google.protobuf.Timestamp submit_time = 15;  // Currently Only used in CraneCtld
  google.protobuf.Duration time_limit = 16;

  map<string, string> env = 17;
  string cwd = 18;
  string name = 19;

  repeated string nodelist = 20;

  uint32 node_num = 21;
  uint32 ntasks_per_node = 22;
  double cpus_per_task = 23;

  bool get_user_env = 24;
  string container = 25;

  // Not used now.
  string extra_attr = 29;
}

message JobStepsToD {
  JobToD job = 1;
  map<uint32, StepToD> steps = 2;
  map<uint32, TaskStatus> step_status = 3;
}

message JobStepIds {
  repeated uint32 steps = 1;
}

message BatchTaskAdditionalMeta {
  string sh_script = 1;
  optional bool open_mode_append = 2;
  string output_file_pattern = 3;
  string error_file_pattern = 4;
  string interpreter = 5;
}

message X11Meta {
  string target = 1;
  uint32 port = 2;
  string cookie = 3;

  bool enable_forwarding = 4;
}

message InteractiveTaskAdditionalMeta {
  string cfored_name = 1;
  string sh_script = 2;
  string term_env = 3;
  InteractiveTaskType interactive_type = 4;

  bool pty = 5;

  bool x11 = 6;
  X11Meta x11_meta = 7;

  // Crun input will forward to these tasks
  optional uint32 input_task_id = 8;
}

message TaskInfo {
  // Static task information
  TaskType type = 1;
  uint32 task_id = 2;
  string name = 3;
  string partition = 4;

  uint32 uid = 5;
  uint32 gid = 6;

  google.protobuf.Duration time_limit = 7;
  google.protobuf.Timestamp start_time = 8;
  google.protobuf.Timestamp end_time = 9;
  google.protobuf.Timestamp submit_time = 10;

  string account = 11;
  uint32 node_num = 12;
  string cmd_line = 13;
  string cwd = 14;
  string username = 15;
  string qos = 16;
  ResourceView req_res_view = 17;
  repeated string req_nodes = 19;
  repeated string exclude_nodes = 20;

  string extra_attr = 21;
  string reservation = 22;

  string container = 23;
  /* 24-29 Reserved */

  // Dynamic task information
  bool held = 30;
  TaskStatus status = 31;

  uint32 exit_code = 33;
  uint32 priority = 34;
  oneof pending_reason_or_craned_list {
    string pending_reason = 35;
    string craned_list = 36;
  }

  // The time of different nodes across the whole cluster might not always be synchronized.
  // If the time on the front end node is more than several seconds ahead of the CraneCtld node,
  // a negative elapsed time might occur.
  // To avoid this, the elapsed time of a task is calculated on the CraneCtld side.
  google.protobuf.Duration elapsed_time = 37;
  repeated string execution_node = 38;
  bool exclusive = 39;
  ResourceView allocated_res_view = 40;
}

message StepInfo {
  // Static step information
  TaskType type = 1;
  uint32 job_id = 2;
  uint32 step_id = 3;
  string name = 4;

  uint32 uid = 5;
  repeated uint32 gid = 6;

  google.protobuf.Duration time_limit = 7;
  google.protobuf.Timestamp start_time = 8;
  google.protobuf.Timestamp end_time = 9;
  google.protobuf.Timestamp submit_time = 10;

  uint32 node_num = 12;
  string cmd_line = 13;
  string cwd = 14;
  ResourceView req_res_view = 17;
  repeated string req_nodes = 19;
  repeated string exclude_nodes = 20;

  string extra_attr = 21;

  string container = 23;
  /* 24-29 Reserved */

  // Dynamic step information
  bool held = 30;
  TaskStatus status = 31;

  uint32 exit_code = 33;
  uint32 priority = 34;
  oneof pending_reason_or_craned_list {
    string pending_reason = 35;
    string craned_list = 36;
  }

  // The time of different nodes across the whole cluster might not always be synchronized.
  // If the time on the front end node is more than several seconds ahead of the CraneCtld node,
  // a negative elapsed time might occur.
  // To avoid this, the elapsed time of a task is calculated on the CraneCtld side.
  google.protobuf.Duration elapsed_time = 37;
  repeated string execution_node = 38;
  ResourceView allocated_res_view = 40;
}

message PartitionInfo {
  string hostlist = 1;
  PartitionState state = 2;
  string name = 3;

  uint32 total_nodes = 4;
  uint32 alive_nodes = 5;

  ResourceView res_total = 6;
  ResourceView res_avail = 7;
  ResourceView res_alloc = 8;

  repeated string allowed_accounts = 9;
  repeated string denied_accounts = 10;

  uint64 default_mem_per_cpu = 11;
  uint64 max_mem_per_cpu = 12;
}

message CranedInfo {
  string hostname = 1;
  CranedResourceState resource_state = 2;
  CranedControlState control_state = 3;
  CranedPowerState power_state = 4;

  ResourceInNode res_total = 5;
  ResourceInNode res_avail = 6;
  ResourceInNode res_alloc = 7;

  repeated string partition_names = 10;
  uint32 running_task_num = 11;

  string craned_version = 12;
  string system_desc = 13;
  google.protobuf.Timestamp craned_start_time = 14;
  google.protobuf.Timestamp system_boot_time = 15;
  google.protobuf.Timestamp last_busy_time = 16;
}

message ReservationInfo {
  string reservation_name = 1;
  google.protobuf.Timestamp start_time = 2;
  google.protobuf.Duration duration = 3;
  string partition = 4;
  string craned_regex = 5;

  ResourceView res_total = 6;
  ResourceView res_avail = 7;
  ResourceView res_alloc = 8;

  repeated string allowed_accounts = 9;
  repeated string denied_accounts = 10;
  repeated string allowed_users = 11;
  repeated string denied_users = 12;
}

message TrimmedPartitionInfo {
  message TrimmedCranedInfo {
    CranedResourceState resource_state = 1;
    CranedControlState control_state = 2;
    CranedPowerState power_state = 3;
    uint32 count = 4;
    string craned_list_regex = 5;
  }

  string name = 1;
  PartitionState state = 2;
  repeated TrimmedCranedInfo craned_lists = 3;
}

message RichError {
  ErrCode code = 1;
  string description = 2;
}

enum ErrCode {
  SUCCESS = 0;  // Success

  ERR_INVALID_UID = 1;      // Invalid UID passed
  ERR_INVALID_OP_USER = 2;  // Invalid operation user
  ERR_INVALID_USER = 3;     // Invalid user
  ERR_PERMISSION_USER = 4;  // User permissions too low, no permission to operate

  ERR_BLOCKED_USER = 5;
  ERR_USER_ALREADY_EXISTS = 6;            // User duplicate account insertion
  ERR_USER_ACCESS_TO_ACCOUNT_DENIED = 7;  // User does not have permission for the account
  ERR_INVALID_ADMIN_LEVEL = 8;            // Invalid permission level
  ERR_USER_ACCOUNT_MISMATCH = 9;          // User does not belong to the account

  ERR_NO_ACCOUNT_SPECIFIED = 10;
  ERR_INVALID_ACCOUNT = 11;         // Invalid account
  ERR_ACCOUNT_ALREADY_EXISTS = 12;  // Duplicate account insertion
  ERR_INVALID_PARENT_ACCOUNT = 13;  // Invalid parent account
  ERR_ACCOUNT_HAS_CHILDREN = 14;    // Account has child nodes，cannot be deleted.

  ERR_BLOCKED_ACCOUNT = 15;
  ERR_INVALID_PARTITION = 16;                 // Invalid partition, partition does not exist
  ERR_PARTITION_MISSING = 17;                 // Account/user does not include this partition
  ERR_PARTITION_ALREADY_EXISTS = 18;          // Account/user duplicate insertion
  ERR_PARENT_ACCOUNT_PARTITION_MISSING = 19;  // Parent account does not include this partition

  ERR_USER_EMPTY_PARTITION = 20;  // Cannot add QoS when user has no partition
  ERR_CHILD_HAS_PARTITION = 21;   // Failed to delete the account partition as child nodes contain this partition.
  ERR_HAS_NO_QOS_IN_PARTITION = 22;
  ERR_HAS_ALLOWED_QOS_IN_PARTITION = 23;
  ERR_INVALID_QOS = 24;  // Invalid QoS, QoS does not exist

  ERR_DB_QOS_ALREADY_EXISTS = 25;  // Duplicate QoS insertion in the database.
  ERR_QOS_REFERENCES_EXIST = 26;   // QoS reference count is not zero.
  ERR_CONVERT_TO_INTEGER = 27;     // String to integer conversion failed
  ERR_TIME_LIMIT = 28;             // Invalid time value
  ERR_QOS_MISSING = 29;            // Account/user does not include this QoS.

  ERR_QOS_ALREADY_EXISTS = 30;          // Account/user duplicate insertion.
  ERR_PARENT_ACCOUNT_QOS_MISSING = 31;  // Parent account does not include this QoS.
  ERR_SET_ALLOWED_QOS = 32;             // QoS is the default QoS, but not found in the new QoS list.
  ERR_DEFAULT_QOS_NOT_INHERITED = 33;   // Default QoS is not in the allowed QoS list
  ERR_DUPLICATE_DEFAULT_QOS = 34;       // Duplicate default QoS setting

  ERR_CHILD_HAS_DEFAULT_QOS = 35;  // Failed to delete the account QoS as child nodes have set it as the default QoS.
  ERR_SET_ACCOUNT_QOS = 36;        // QoS is used by some descendant node or itself of the account.
  ERR_SET_DEFAULT_QOS = 37;        // Qos not in allowed qos list or is already the default qos
  ERR_DEFAULT_QOS_MODIFICATION_DENIED = 38;  //  // QoS cannot be directly deleted when it is set as the default QoS.
  ERR_UPDATE_DATABASE = 39;                  // Database update failed

  ERR_GENERIC_FAILURE = 40;
  ERR_NO_RESOURCE = 41;
  ERR_NON_EXISTENT = 42;
  ERR_INVALID_NODE_NUM = 43;
  ERR_INVAILD_NODE_LIST = 44;

  ERR_INVAILD_EX_NODE_LIST = 45;
  ERR_TIME_TIMIT_BEYOND = 46;
  ERR_CPUS_PER_TASK_BEYOND = 47;
  ERR_NO_ENOUGH_NODE = 48;
  ERR_SYSTEM_ERR = 49;

  ERR_EXISTING_TASK = 50;
  ERR_BEYOND_TASK_ID = 51;
  ERR_INVALID_PARAM = 52;
  ERR_STOP = 53;
  ERR_PERMISSION_DENIED = 54;

  ERR_CONNECTION_TIMEOUT = 55;
  ERR_CONNECTION_ABORTED = 56;
  ERR_RPC_FAILURE = 57;
  ERR_TOKEN_REQUEST_FAILURE = 58;
  ERR_STREAM_BROKEN = 59;

  ERR_INVALID_STUB = 60;
  ERR_CGROUP = 61;
  ERR_PROTOBUF = 62;
  ERR_LIB_EVENT = 63 [deprecated = true];
  ERR_NO_AVAIL_NODE = 64;

  ERR_MAX_JOB_COUNT_PER_USER = 65;
  ERR_USER_NO_PRIVILEGE = 66;
  ERR_NOT_IN_ALLOWED_LIST = 67;  // The current account is not in the allowed account list for the partition.
  ERR_IN_DENIED_LIST = 68;       // The current account has been explicitly added to the deny list for the partition.
  ERR_EBPF = 69;

  ERR_SUPERVISOR = 70;
  ERR_SHUTTING_DOWN = 71;
  ERR_SIGN_CERTIFICATE = 72;
  ERR_DUPLICATE_CERTIFICATE = 73;
  ERR_REVOKE_CERTIFICATE = 74;

  ERR_IDENTITY_MISMATCH = 75;
  ERR_NOT_FORCE = 76;
  ERR_INVALID_USERNAME = 77;
}

enum EntityType {
  Account = 0;
  User = 1;
}

enum OperationType {
  Overwrite = 0;
  Add = 1;
  Delete = 2;
}

enum ModifyField {
  // user and account
  Partition = 0;
  Qos = 1;
  DefaultQos = 2;
  // account and qos
  Description = 10;
  // user
  AdminLevel = 20;
  DefaultAccount = 21;
  // qos
  Priority = 30;
  MaxJobsPerUser = 31;
  MaxCpusPerUser = 32;
  MaxTimeLimitPerTask = 33;
}

message AccountInfo {
  string name = 1;
  string description = 2;
  repeated string users = 3;
  repeated string child_accounts = 4;
  string parent_account = 5;
  repeated string allowed_partitions = 6;
  string default_qos = 7;
  repeated string allowed_qos_list = 8;
  repeated string coordinators = 9;
  bool blocked = 10;
}

// Note: UserInfo DIFFERS from the `User` struct in C++ code and database representation
//       and is ONLY used for communication between CraneCtld and cacctmgr command.
//       If an user belongs to multiple accounts, There will be multiple `UserInfo`
//       messages with `account` pointing to each account.
//       For example, if a user (uid=1) belongs to accounts `1,2,3`,
//       there will be three `UserInfo` messages: (uid=1, account=1), (uid=1, account=2),
//       (uid=1, account=3).
//       The c++ code and database representation use a Map<account name, AttrsInAccount> to contain
//       in ONE UserInfo message all the information belonging to different accounts.
message UserInfo {
  enum AdminLevel {
    None = 0;
    Operator = 1;
    Admin = 2;
    Root = 3;
  };
  message AllowedPartitionQos {
    string partition_name = 1;
    repeated string qos_list = 2;
    string default_qos = 3;
  }

  uint32 uid = 1;
  string name = 2;
  string account = 3;
  bool blocked = 4;
  repeated AllowedPartitionQos allowed_partition_qos_list = 5;
  repeated string coordinator_accounts = 6;
  AdminLevel admin_level = 7;
}

message QosInfo {
  string name = 1;
  string description = 2;
  uint32 priority = 3;
  uint32 max_jobs_per_user = 4;
  uint32 max_cpus_per_user = 5;
  uint64 max_time_limit_per_task = 6;
}

message TimeInterval {
  google.protobuf.Timestamp lower_bound = 1;
  google.protobuf.Timestamp upper_bound = 2;
}

message SystemRelInfo {
  string name = 1;
  string release = 2;
  string version = 3;
}

message NetworkInterface {
  string name = 1;
  string mac_address = 2;
  repeated string ipv4_addresses = 3;
  repeated string ipv6_addresses = 4;
}

message CranedRemoteMeta {
  DedicatedResourceInNode dres_in_node = 1;
  SystemRelInfo sys_rel_info = 2;
  string craned_version = 3;
  google.protobuf.Timestamp craned_start_time = 4;
  google.protobuf.Timestamp system_boot_time = 5;
  message Steps {
    repeated uint32 steps = 1;
  }
  map<uint32, Steps> lost_steps = 6;
  repeated uint32 lost_jobs = 7;
  repeated NetworkInterface network_interfaces = 8;
  uint32 config_crc = 9;
}

enum TxnAction {
  AddAccount = 0;
  ModifyAccount = 1;
  DeleteAccount = 2;
  AddUser = 3;
  ModifyUser = 4;
  DeleteUser = 5;
  AddQos = 6;
  ModifyQos = 7;
  DeleteQos = 8;
}<|MERGE_RESOLUTION|>--- conflicted
+++ resolved
@@ -114,13 +114,10 @@
   ExceedTimeLimit = 4;
   Cancelled = 5;
   OutOfMemory = 6;
-<<<<<<< HEAD
   Configuring = 7;
   Configured = 8;
   Completing = 9;
-=======
-  Suspended = 7;
->>>>>>> 4ecc292c
+  Suspended = 10;
 
   Invalid = 15;
 }
